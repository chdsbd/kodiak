<<<<<<< HEAD
import re
import textwrap
=======
>>>>>>> 463e1e6b
from collections import defaultdict
from dataclasses import dataclass
from typing import List, MutableMapping, Optional, Set, Union

<<<<<<< HEAD
import inflection
import pydantic
=======
import rure as re
>>>>>>> 463e1e6b
import structlog
import toml
from typing_extensions import Protocol

from kodiak import config
from kodiak.config import V1, BodyText, MergeBodyStyle, MergeMethod, MergeTitleStyle
from kodiak.errors import PollForever, RetryForSkippableChecks
from kodiak.messages import get_markdown_for_config
from kodiak.queries import (
    BranchProtectionRule,
    CheckConclusionState,
    CheckRun,
    MergeableState,
    MergeStateStatus,
    Permission,
    PRReview,
    PRReviewRequest,
    PRReviewState,
    PullRequest,
    PullRequestState,
    RepoInfo,
    StatusContext,
    StatusState,
)
from kodiak.text import strip_html_comments_from_markdown

logger = structlog.get_logger()


def get_body_content(
    body_type: BodyText, strip_html_comments: bool, pull_request: PullRequest
) -> str:
    if body_type == BodyText.markdown:
        body = pull_request.body
        if strip_html_comments:
            return strip_html_comments_from_markdown(body)
        return body
    if body_type == BodyText.plain_text:
        return pull_request.bodyText
    if body_type == BodyText.html:
        return pull_request.bodyHTML
    raise Exception(f"Unknown body_type: {body_type}")


EMPTY_STRING = ""


@dataclass
class MergeBody:
    merge_method: str
    commit_title: Optional[str] = None
    commit_message: Optional[str] = None


def get_merge_body(config: V1, pull_request: PullRequest) -> MergeBody:
    merge_body = MergeBody(merge_method=config.merge.method.value)
    if config.merge.message.body == MergeBodyStyle.pull_request_body:
        body = get_body_content(
            config.merge.message.body_type,
            config.merge.message.strip_html_comments,
            pull_request,
        )
        merge_body.commit_message = body
    if config.merge.message.body == MergeBodyStyle.empty:
        merge_body.commit_message = EMPTY_STRING
    if config.merge.message.title == MergeTitleStyle.pull_request_title:
        merge_body.commit_title = pull_request.title
    if config.merge.message.include_pr_number and merge_body.commit_title is not None:
        merge_body.commit_title += f" (#{pull_request.number})"
    return merge_body


async def valid_merge_methods(cfg: config.V1, repo: RepoInfo) -> bool:
    if cfg.merge.method == config.MergeMethod.merge:
        return repo.merge_commit_allowed
    if cfg.merge.method == config.MergeMethod.squash:
        return repo.squash_merge_allowed
    if cfg.merge.method == config.MergeMethod.rebase:
        return repo.rebase_merge_allowed
    raise TypeError("Unknown value")


def review_status(reviews: List[PRReview]) -> PRReviewState:
    """
    Find the most recent actionable review state for a user
    """
    status = PRReviewState.COMMENTED
    for review in reviews:
        # only these events are meaningful to us
        if review.state in (
            PRReviewState.CHANGES_REQUESTED,
            PRReviewState.APPROVED,
            PRReviewState.DISMISSED,
        ):
            status = review.state
    return status


class PRAPI(Protocol):
    async def dequeue(self) -> None:
        ...

    async def set_status(
        self,
        msg: str,
        *,
        latest_commit_sha: str,
        markdown_content: Optional[str] = None,
    ) -> None:
        ...

    async def delete_branch(self, branch_name: str) -> None:
        ...

    async def remove_label(self, label: str) -> None:
        ...

    async def create_comment(self, body: str) -> None:
        ...

    async def trigger_test_commit(self) -> None:
        ...

    async def merge(
        self,
        merge_method: str,
        commit_title: Optional[str],
        commit_message: Optional[str],
    ) -> None:
        ...

    async def queue_for_merge(self) -> Optional[int]:
        ...

    async def update_branch(self) -> None:
        ...


async def cfg_err(api: PRAPI, pull_request: PullRequest, msg: str) -> None:
    await api.dequeue()
    await api.set_status(
        f"⚠️ config error ({msg})", latest_commit_sha=pull_request.latest_sha
    )


async def block_merge(api: PRAPI, pull_request: PullRequest, msg: str) -> None:
    await api.dequeue()
    await api.set_status(
        f"🛑 cannot merge ({msg})", latest_commit_sha=pull_request.latest_sha
    )


async def update_branch(api: PRAPI, pull_request: PullRequest) -> None:
    await api.update_branch()
    await api.set_status("🔄 updating branch", latest_commit_sha=pull_request.latest_sha)


async def mergeable(
    api: PRAPI,
    config: Union[config.V1, pydantic.ValidationError, toml.TomlDecodeError],
    config_str: str,
    config_path: str,
    pull_request: PullRequest,
    branch_protection: Optional[BranchProtectionRule],
    review_requests: List[PRReviewRequest],
    reviews: List[PRReview],
    contexts: List[StatusContext],
    check_runs: List[CheckRun],
    valid_signature: bool,
    valid_merge_methods: List[MergeMethod],
    merging: bool,
    is_active_merge: bool,
    app_id: Optional[str] = None,
) -> None:
    log = logger.bind(
        config=config,
        pull_request=pull_request,
        branch_protection=branch_protection,
        review_requests=review_requests,
        reviews=reviews,
        contexts=contexts,
        valid_signature=valid_signature,
        valid_merge_methods=valid_merge_methods,
    )

    # we set is_active_merge when the PR is being merged from the merge queue.
    # We don't want to clobber any statuses set by that system, so we take no
    # action. If the PR becomes ineligible for merging that logic will handle
    # it.
    if is_active_merge:
        assert not merging, "cannot set is_active_merge and merging"
        return

    async def set_status(msg: str, markdown_content: Optional[str] = None) -> None:
        # don't clobber statuses set via merge loop.
        if is_active_merge:
            return
        await api.set_status(
            msg,
            latest_commit_sha=pull_request.latest_sha,
            markdown_content=markdown_content,
        )

    if not isinstance(config, V1):
        log.warning("problem fetching config")
        await set_status(
            '⚠️ Invalid configuration (Click "Details" for more info.)',
            markdown_content=get_markdown_for_config(
                config, config_str=config_str, git_path=config_path
            ),
        )
        await api.dequeue()
        return

    # if we have an app_id in the config then we only want to work on this repo
    # if our app_id from the environment matches the configuration.
    if config.app_id is not None and config.app_id != app_id:
        log.info("missing required app_id")
        await api.dequeue()
        return

    if branch_protection is None:
        await cfg_err(
            api,
            pull_request,
            f"missing branch protection for baseRef: {pull_request.baseRefName!r}",
        )
        return
    if branch_protection.requiresCommitSignatures:
        await cfg_err(
            api,
            pull_request,
            '"Require signed commits" branch protection is not supported. See Kodiak README for more info.',
        )
        return

    if (
        config.merge.require_automerge_label
        and config.merge.automerge_label not in pull_request.labels
    ):
        await block_merge(
            api,
            pull_request,
            f"missing automerge_label: {config.merge.automerge_label!r}",
        )
        return
    blacklist_labels = set(config.merge.blacklist_labels) & set(pull_request.labels)
    if blacklist_labels:
        await block_merge(
            api, pull_request, f"has blacklist_labels: {blacklist_labels!r}"
        )
        return

    if (
        config.merge.blacklist_title_regex
        and re.search(config.merge.blacklist_title_regex, pull_request.title)
        is not None
    ):
        await block_merge(
            api,
            pull_request,
            f"title matches blacklist_title_regex: {config.merge.blacklist_title_regex!r}",
        )
        return

    if pull_request.mergeStateStatus == MergeStateStatus.DRAFT:
        await block_merge(api, pull_request, "pull request is in draft state")
        return

    if config.merge.method not in valid_merge_methods:
        valid_merge_methods_str = [method.value for method in valid_merge_methods]
        await cfg_err(
            api,
            pull_request,
            f"configured merge.method {config.merge.method.value!r} is invalid. Valid methods for repo are {valid_merge_methods_str!r}",
        )
        return

    if config.merge.block_on_reviews_requested and review_requests:
        names = [r.name for r in review_requests]
        await block_merge(api, pull_request, f"reviews requested: {names!r}")
        return

    if pull_request.state == PullRequestState.MERGED:
        log.info(
            "pull request merged. config.merge.delete_branch_on_merge=%r",
            config.merge.delete_branch_on_merge,
        )
        await api.dequeue()
        if config.merge.delete_branch_on_merge and not pull_request.isCrossRepository:
            await api.delete_branch(branch_name=pull_request.headRefName)
        return

    if pull_request.state == PullRequestState.CLOSED:
        await api.dequeue()
        return
    if (
        pull_request.mergeStateStatus == MergeStateStatus.DIRTY
        or pull_request.mergeable == MergeableState.CONFLICTING
    ):
        await block_merge(api, pull_request, "merge conflict")
        # remove label if configured and send message
        if config.merge.notify_on_conflict and config.merge.require_automerge_label:
            automerge_label = config.merge.automerge_label
            await api.remove_label(automerge_label)
            body = textwrap.dedent(
                f"""
            This PR currently has a merge conflict. Please resolve this and then re-add the `{automerge_label}` label.
            """
            )
            await api.create_comment(body)
        return

    if pull_request.mergeStateStatus == MergeStateStatus.UNSTABLE:
        # TODO: This status means that the pr is mergeable but has failing
        # status checks. we may want to handle this via config
        pass

    if pull_request.mergeable == MergeableState.UNKNOWN:
        # we need to trigger a test commit to fix this. We do that by calling
        # GET on the pull request endpoint.
        await api.trigger_test_commit()
        return

    if pull_request.mergeStateStatus in (
        MergeStateStatus.BLOCKED,
        MergeStateStatus.BEHIND,
    ):
        # figure out why we can't merge. There isn't a way to get this simply from the Github API. We need to find out ourselves.
        #
        # I think it's possible to find out blockers from branch protection issues
        # https://developer.github.com/v4/object/branchprotectionrule/?#fields
        #
        # - missing reviews
        # - blocking reviews
        # - missing required status checks
        # - failing required status checks
        # - branch not up to date (should be handled before this)
        # - missing required signature
        if (
            branch_protection.requiresApprovingReviews
            and branch_protection.requiredApprovingReviewCount
        ):
            reviews_by_author: MutableMapping[str, List[PRReview]] = defaultdict(list)
            for review in sorted(reviews, key=lambda x: x.createdAt):
                if review.author.permission not in {Permission.ADMIN, Permission.WRITE}:
                    continue
                reviews_by_author[review.author.login].append(review)

            successful_reviews = 0
            for author_name, review_list in reviews_by_author.items():
                review_state = review_status(review_list)
                # blocking review
                if review_state == PRReviewState.CHANGES_REQUESTED:
                    await block_merge(
                        api, pull_request, f"changes requested by {author_name!r}"
                    )
                    return
                # successful review
                if review_state == PRReviewState.APPROVED:
                    successful_reviews += 1
            # missing required review count
            if successful_reviews < branch_protection.requiredApprovingReviewCount:
                await block_merge(
                    api,
                    pull_request,
                    f"missing required reviews, have {successful_reviews!r}/{branch_protection.requiredApprovingReviewCount!r}",
                )
                return

        required: Set[str] = set()
        passing: Set[str] = set()

        if branch_protection.requiresStatusChecks:
            skippable_contexts: List[str] = []
            failing_contexts: List[str] = []
            pending_contexts: List[str] = []
            passing_contexts: List[str] = []
            required = set(branch_protection.requiredStatusCheckContexts)
            for status_context in contexts:
                # handle dont_wait_on_status_checks. We want to consider a
                # status_check failed if it is incomplete and in the
                # configuration.
                if (
                    status_context.context in config.merge.dont_wait_on_status_checks
                    and status_context.state
                    in (StatusState.EXPECTED, StatusState.PENDING)
                ):
                    skippable_contexts.append(status_context.context)
                    continue
                if status_context.state in (StatusState.ERROR, StatusState.FAILURE):
                    failing_contexts.append(status_context.context)
                elif status_context.state in (
                    StatusState.EXPECTED,
                    StatusState.PENDING,
                ):
                    pending_contexts.append(status_context.context)
                else:
                    assert status_context.state == StatusState.SUCCESS
                    passing_contexts.append(status_context.context)
            for check_run in check_runs:
                if (
                    check_run.name in config.merge.dont_wait_on_status_checks
                    and check_run.conclusion in (None, CheckConclusionState.NEUTRAL)
                ):
                    skippable_contexts.append(check_run.name)
                    continue
                if check_run.conclusion is None:
                    continue
                if check_run.conclusion == CheckConclusionState.SUCCESS:
                    passing_contexts.append(check_run.name)
                if check_run.conclusion in (
                    CheckConclusionState.ACTION_REQUIRED,
                    CheckConclusionState.FAILURE,
                    CheckConclusionState.TIMED_OUT,
                ):
                    failing_contexts.append(check_run.name)
            passing = set(passing_contexts)
            failing = set(failing_contexts)
            # we have failing statuses that are required
            failing_required_status_checks = failing & required
            # GitHub has undocumented logic for travis-ci checks in GitHub
            # branch protection rules. GitHub compresses
            # "continuous-integration/travis-ci/{pr,push}" to
            # "continuous-integration/travis-ci". There is only special handling
            # for these specific checks.
            if "continuous-integration/travis-ci" in required:
                if "continuous-integration/travis-ci/pr" in failing:
                    failing_required_status_checks.add(
                        "continuous-integration/travis-ci/pr"
                    )
                if "continuous-integration/travis-ci/push" in failing:
                    failing_required_status_checks.add(
                        "continuous-integration/travis-ci/push"
                    )
                # either check can satisfy continuous-integration/travis-ci, but
                # if either fails they'll also block the merge.
                if (
                    "continuous-integration/travis-ci/pr" in passing
                    or "continuous-integration/travis-ci/push" in passing
                ):
                    required.remove("continuous-integration/travis-ci")
            if failing_required_status_checks:
                # NOTE(chdsbd): We need to skip this PR because it would block
                # the merge queue. We may be able to bump it to the back of the
                # queue, but it's easier just to remove it all together. There
                # is a similar question for the review counting.
                await block_merge(
                    api,
                    pull_request,
                    f"failing required status checks: {failing_required_status_checks!r}",
                )
                return
            if skippable_contexts:
                # TODO: How do we wait for skippable checks when merging but not when updating?
                if merging:
                    # TODO: retry for a couple times unless we get something useful
                    raise RetryForSkippableChecks
                await set_status(
                    f"🛑 not waiting for dont_wait_on_status_checks {skippable_contexts!r}"
                )
                return

        need_branch_update = (
            branch_protection.requiresStrictStatusChecks
            and pull_request.mergeStateStatus == MergeStateStatus.BEHIND
        )
        missing_required_status_checks = required - passing
        wait_for_checks = (
            branch_protection.requiresStatusChecks and missing_required_status_checks
        )

        if config.merge.update_branch_immediately and need_branch_update:
            await update_branch(api, pull_request)
            return

        if merging:
            # prioritize branch updates over waiting for status checks to complete
            if config.merge.optimistic_updates:
                if need_branch_update:
                    await update_branch(api, pull_request)
                    return
                if wait_for_checks:
                    await set_status(
                        f"🔄 waiting for required status checks: {missing_required_status_checks!r}"
                    )
                    raise PollForever
            # almost the same as the pervious case, but we prioritize status checks
            # over branch updates.
            else:
                if wait_for_checks:
                    return
                if need_branch_update:
                    await update_branch(api, pull_request)
                    return

        await block_merge(api, pull_request, "Merging blocked by GitHub requirements")
        return

    # okay to merge if we reach this point.

    if config.merge.prioritize_ready_to_merge or merging:
        merge_args = get_merge_body(config, pull_request)
        await api.merge(
            merge_method=merge_args.merge_method,
            commit_title=merge_args.commit_title,
            commit_message=merge_args.commit_message,
        )
    else:
        position_in_queue = await api.queue_for_merge()
        if position_in_queue is None:
            return
        ordinal_position = inflection.ordinalize(position_in_queue + 1)
        await set_status(f"📦 enqueued for merge (position={ordinal_position})")
    return<|MERGE_RESOLUTION|>--- conflicted
+++ resolved
@@ -1,18 +1,11 @@
-<<<<<<< HEAD
-import re
 import textwrap
-=======
->>>>>>> 463e1e6b
 from collections import defaultdict
 from dataclasses import dataclass
 from typing import List, MutableMapping, Optional, Set, Union
 
-<<<<<<< HEAD
 import inflection
 import pydantic
-=======
 import rure as re
->>>>>>> 463e1e6b
 import structlog
 import toml
 from typing_extensions import Protocol
