--- conflicted
+++ resolved
@@ -84,13 +84,9 @@
       reviewRequests(first: 100) {
         totalCount
       }
-<<<<<<< HEAD
       title
       bodyText
-      reviews(first: 100, states: [APPROVED, CHANGES_REQUESTED]) {
-=======
       reviews(first: 100) {
->>>>>>> 09d3e627
         nodes {
           createdAt
           state
