from __future__ import annotations

import asyncio
from dataclasses import dataclass, field
from datetime import datetime, timedelta, timezone
from enum import Enum
from typing import Any, Dict, List, Mapping, MutableMapping, Optional, Set, Union, cast

import arrow
import jwt
import pydantic
import requests_async as http
import structlog
import toml
from mypy_extensions import TypedDict
from pydantic import BaseModel
from starlette import status

import kodiak.app_config as conf
from kodiak.config import V1, MergeMethod
from kodiak.github import events
from kodiak.throttle import Throttler, get_thottler_for_installation

logger = structlog.get_logger()

CHECK_RUN_NAME = "kodiakhq: status"
APPLICATION_ID = "kodiak"
CONFIG_FILE_NAME = ".kodiak.toml"


class ErrorLocation(TypedDict):
    line: int
    column: int


class GraphQLError(TypedDict):
    message: str
    locations: List[ErrorLocation]
    type: Optional[str]
    path: Optional[List[str]]


class GraphQLResponse(TypedDict):
    data: Optional[Dict[Any, Any]]
    errors: Optional[List[GraphQLError]]


DEFAULT_BRANCH_NAME_QUERY = """
query ($owner: String!, $repo: String!) {
  repository(owner: $owner, name: $repo) {
    defaultBranchRef {
      name
    }
  }
}
"""


GET_EVENT_INFO_QUERY = """
query GetEventInfo($owner: String!, $repo: String!, $rootConfigFileExpression: String!, $githubConfigFileExpression: String!, $PRNumber: Int!) {
  repository(owner: $owner, name: $repo) {
    branchProtectionRules(first: 100) {
      nodes {
        matchingRefs(first: 100) {
          nodes {
            name
          }
        }
        requiresApprovingReviews
        requiredApprovingReviewCount
        requiresStatusChecks
        requiredStatusCheckContexts
        requiresStrictStatusChecks
        requiresCommitSignatures
      }
    }
    mergeCommitAllowed
    rebaseMergeAllowed
    squashMergeAllowed
    pullRequest(number: $PRNumber) {
      id
      mergeStateStatus
      state
      mergeable
      isCrossRepository
      reviewRequests(first: 100) {
        nodes {
          requestedReviewer {
            __typename
            ... on User {
              login
            }
            ... on Team {
              name
            }
            ... on Mannequin {
              login
            }
          }
        }
      }
      title
      body
      bodyText
      bodyHTML
      reviews(first: 100) {
        nodes {
          createdAt
          state
          author {
            login
            type: __typename
          }
          authorAssociation
        }
        totalCount
      }
      baseRefName
      headRefName
      headRef {
        id
      }
      commits(last: 1) {
        nodes {
          commit {
            checkSuites(first: 100) {
              nodes {
                checkRuns(first: 100) {
                  nodes {
                    name
                    conclusion
                  }
                }
              }
            }
            oid
            signature {
              isValid
            }
            status {
              state
              contexts {
                context
                state
              }
            }
          }
        }
      }
      labels(first: 100) {
        nodes {
          name
        }
        totalCount
      }
    }
    rootConfigFile: object(expression: $rootConfigFileExpression) {
      ... on Blob {
        text
      }
    }
    githubConfigFile: object(expression: $githubConfigFileExpression) {
      ... on Blob {
        text
      }
    }
  }
}

"""


class MergeStateStatus(Enum):
    # The head ref is out of date.
    BEHIND = "BEHIND"
    # The merge is blocked.
    BLOCKED = "BLOCKED"
    # Mergeable and passing commit status.
    CLEAN = "CLEAN"
    # The merge commit cannot be cleanly created.
    DIRTY = "DIRTY"
    # The merge is blocked due to the pull request being a draft.
    DRAFT = "DRAFT"
    # Mergeable with passing commit status and pre-recieve hooks.
    HAS_HOOKS = "HAS_HOOKS"
    # The state cannot currently be determined.
    UNKNOWN = "UNKNOWN"
    # Mergeable with non-passing commit status.
    UNSTABLE = "UNSTABLE"


class MergeableState(Enum):
    # The pull request cannot be merged due to merge conflicts.
    CONFLICTING = "CONFLICTING"
    # The pull request can be merged.
    MERGEABLE = "MERGEABLE"
    # The mergeability of the pull request is still being calculated.
    UNKNOWN = "UNKNOWN"


class PullRequestState(Enum):
    # A pull request that is still open.
    OPEN = "OPEN"
    # A pull request that has been closed without being merged.
    CLOSED = "CLOSED"
    # A pull request that has been closed by being merged.
    MERGED = "MERGED"


class PullRequest(BaseModel):
    id: str
    number: int
    title: str
    body: str
    bodyText: str
    bodyHTML: str
    mergeStateStatus: MergeStateStatus
    state: PullRequestState
    mergeable: MergeableState
    isCrossRepository: bool
    labels: List[str]
    # the SHA of the most recent commit
    latest_sha: str
    baseRefName: str
    headRefName: str


@dataclass
class RepoInfo:
    merge_commit_allowed: bool
    rebase_merge_allowed: bool
    squash_merge_allowed: bool


@dataclass
class EventInfoResponse:
    config: Union[V1, pydantic.ValidationError, toml.TomlDecodeError]
    config_str: str
    config_file_expression: str
    pull_request: PullRequest
    repo: RepoInfo
    branch_protection: Optional[BranchProtectionRule]
    review_requests: List[PRReviewRequest]
    head_exists: bool
    reviews: List[PRReview] = field(default_factory=list)
    status_contexts: List[StatusContext] = field(default_factory=list)
    check_runs: List[CheckRun] = field(default_factory=list)
    valid_signature: bool = False
    valid_merge_methods: List[MergeMethod] = field(default_factory=list)


MERGE_PR_MUTATION = """
mutation merge($PRId: ID!, $SHA: GitObjectID!, $title: String, $body: String) {
  mergePullRequest(input: {pullRequestId: $PRId, expectedHeadOid: $SHA, commitHeadline: $title, commitBody: $body}) {
    clientMutationId
  }
}

"""


class BranchProtectionRule(BaseModel):
    requiresApprovingReviews: bool
    requiredApprovingReviewCount: Optional[int]
    requiresStatusChecks: bool
    requiredStatusCheckContexts: List[str]
    requiresStrictStatusChecks: bool
    requiresCommitSignatures: bool


class PRReviewState(Enum):
    APPROVED = "APPROVED"
    CHANGES_REQUESTED = "CHANGES_REQUESTED"
    COMMENTED = "COMMENTED"
    DISMISSED = "DISMISSED"
    PENDING = "PENDING"


class Actor(Enum):
    """
    https://developer.github.com/v4/interface/actor/
    """

    Bot = "Bot"
    EnterpriseUserAccount = "EnterpriseUserAccount"
    Mannequin = "Mannequin"
    Organization = "Organization"
    User = "User"


class PRReviewAuthorSchema(BaseModel):
    login: str
    type: Actor


@dataclass
class PRReviewAuthor:
    login: str
    permission: Permission


class PRReviewSchema(BaseModel):
    state: PRReviewState
    createdAt: datetime
    author: PRReviewAuthorSchema


@dataclass
class PRReview:
    state: PRReviewState
    createdAt: datetime
    author: PRReviewAuthor


@dataclass
class PRReviewRequest:
    name: str


class StatusState(Enum):
    ERROR = "ERROR"
    EXPECTED = "EXPECTED"
    FAILURE = "FAILURE"
    PENDING = "PENDING"
    SUCCESS = "SUCCESS"


class StatusContext(BaseModel):
    context: str
    state: StatusState


class CheckConclusionState(Enum):
    ACTION_REQUIRED = "ACTION_REQUIRED"
    CANCELLED = "CANCELLED"
    FAILURE = "FAILURE"
    NEUTRAL = "NEUTRAL"
    SUCCESS = "SUCCESS"
    TIMED_OUT = "TIMED_OUT"


class CheckRun(BaseModel):
    name: str
    conclusion: Optional[CheckConclusionState]


class Permission(Enum):
    """
    https://developer.github.com/v3/repos/collaborators/#review-a-users-permission-level
    """

    ADMIN = "admin"
    WRITE = "write"
    READ = "read"
    NONE = "none"


class TokenResponse(BaseModel):
    token: str
    expires_at: datetime

    @property
    def expired(self) -> bool:
        return self.expires_at - timedelta(minutes=5) < datetime.now(timezone.utc)


installation_cache: MutableMapping[str, Optional[TokenResponse]] = dict()

# TODO(sbdchd): pass logging via TLS or async equivalent


def get_repo(*, data: dict) -> Optional[dict]:
    try:
        return cast(dict, data["repository"])
    except (KeyError, TypeError):
        return None


def get_root_config_str(*, repo: dict) -> Optional[str]:
    try:
        return cast(str, repo["rootConfigFile"]["text"])
    except (KeyError, TypeError):
        return None


def get_github_config_str(*, repo: dict) -> Optional[str]:
    try:
        return cast(str, repo["githubConfigFile"]["text"])
    except (KeyError, TypeError):
        return None


def get_pull_request(*, repo: dict) -> Optional[dict]:
    try:
        return cast(dict, repo["pullRequest"])
    except (KeyError, TypeError):
        logger.warning("Could not find PR", exc_info=True)
        return None


def get_labels(*, pr: dict) -> List[str]:
    try:
        nodes = pr["labels"]["nodes"]
        get_names = (node.get("name") for node in nodes)
        return [label for label in get_names if label is not None]
    except (KeyError, TypeError):
        return []


def get_sha(*, pr: dict) -> Optional[str]:
    try:
        return cast(str, pr["commits"]["nodes"][0]["commit"]["oid"])
    except (IndexError, KeyError, TypeError):
        return None


def get_branch_protection_dicts(*, repo: dict) -> List[dict]:
    try:
        return cast(List[dict], repo["branchProtectionRules"]["nodes"])
    except (KeyError, TypeError):
        return []


def get_branch_protection(
    *, repo: dict, ref_name: str
) -> Optional[BranchProtectionRule]:
    for rule in get_branch_protection_dicts(repo=repo):
        try:
            nodes = rule["matchingRefs"]["nodes"]
        except (KeyError, TypeError):
            nodes = []
        for node in nodes:
            if node["name"] == ref_name:
                try:
                    return BranchProtectionRule.parse_obj(rule)
                except ValueError:
                    logger.warning("Could not parse branch protection", exc_info=True)
                    return None
    return None


def get_review_requests_dicts(*, pr: dict) -> List[dict]:
    try:
        return cast(List[dict], pr["reviewRequests"]["nodes"])
    except (KeyError, TypeError):
        return []


def get_requested_reviews(*, pr: dict) -> List[PRReviewRequest]:
    """
    parse from: https://developer.github.com/v4/union/requestedreviewer/
    """
    review_requests: List[PRReviewRequest] = []
    for request_dict in get_review_requests_dicts(pr=pr):
        try:
            request = request_dict["requestedReviewer"]
            typename = request["__typename"]
            if typename in {"User", "Mannequin"}:
                name = request["login"]
            else:
                name = request["name"]
            review_requests.append(PRReviewRequest(name=name))
        except ValueError:
            logger.warning("Could not parse PRReviewRequest", exc_info=True)
    return review_requests


def get_review_dicts(*, pr: dict) -> List[dict]:
    try:
        return cast(List[dict], pr["reviews"]["nodes"])
    except (KeyError, TypeError):
        return []


def get_reviews(*, pr: dict) -> List[PRReviewSchema]:
    review_dicts = get_review_dicts(pr=pr)
    reviews: List[PRReviewSchema] = []
    for review_dict in review_dicts:
        try:
            reviews.append(PRReviewSchema.parse_obj(review_dict))
        except ValueError:
            logger.warning("Could not parse PRReviewSchema", exc_info=True)
    return reviews


def get_status_contexts(*, pr: dict) -> List[StatusContext]:
    try:
        commit_status_dicts: List[dict] = pr["commits"]["nodes"][0]["commit"]["status"][
            "contexts"
        ]
    except (IndexError, KeyError, TypeError):
        commit_status_dicts = []

    status_contexts: List[StatusContext] = []
    for commit_status in commit_status_dicts:
        try:
            status_contexts.append(StatusContext.parse_obj(commit_status))
        except ValueError:
            logger.warning("Could not parse StatusContext", exc_info=True)

    return status_contexts


def get_check_runs(*, pr: dict) -> List[CheckRun]:
    check_run_dicts: List[dict] = []
    try:
        for commit_node in pr["commits"]["nodes"]:
            check_suite_nodes = commit_node["commit"]["checkSuites"]["nodes"]
            for check_run_node in check_suite_nodes:
                check_run_nodes = check_run_node["checkRuns"]["nodes"]
                for check_run in check_run_nodes:
                    check_run_dicts.append(check_run)
    except (KeyError, TypeError):
        pass

    check_runs: List[CheckRun] = []
    for check_run_dict in check_run_dicts:
        try:
            check_runs.append(CheckRun.parse_obj(check_run_dict))
        except ValueError:
            logger.warning("Could not parse CheckRun", exc_info=True)
    return check_runs


def get_valid_signature(*, pr: dict) -> bool:
    try:
        return bool(pr["commits"]["nodes"][0]["commit"]["signature"]["isValid"])
    except (IndexError, KeyError, TypeError):
        return False


def get_head_exists(*, pr: dict) -> bool:
    try:
        return bool(pr["headRef"]["id"])
    except (KeyError, TypeError):
        return False


def get_valid_merge_methods(*, repo: dict) -> List[MergeMethod]:
    valid_merge_methods: List[MergeMethod] = []
    if repo.get("mergeCommitAllowed"):
        valid_merge_methods.append(MergeMethod.merge)

    if repo.get("rebaseMergeAllowed"):
        valid_merge_methods.append(MergeMethod.rebase)

    if repo.get("squashMergeAllowed"):
        valid_merge_methods.append(MergeMethod.squash)
    return valid_merge_methods


class MergeBody(TypedDict):
    merge_method: str
    commit_title: Optional[str]
    commit_message: Optional[str]


def create_root_config_file_expression(branch: str) -> str:
    return f"{branch}:{CONFIG_FILE_NAME}"


def create_github_config_file_expression(branch: str) -> str:
    return f"{branch}:.github/{CONFIG_FILE_NAME}"


class Client:
    session: http.Session
    throttler: Throttler

    def __init__(self, *, owner: str, repo: str, installation_id: str):

        self.owner = owner
        self.repo = repo
        self.installation_id = installation_id
        # NOTE: We must call `await session.close()` when we are finished with our session.
        # We implement an async context manager this handle this.
        self.session = http.Session()
        self.session.headers[
            "Accept"
        ] = "application/vnd.github.antiope-preview+json,application/vnd.github.merge-info-preview+json"
        self.log = logger.bind(
            owner=self.owner, repo=self.repo, install=self.installation_id
        )

    async def __aenter__(self) -> Client:
        self.throttler = get_thottler_for_installation(
            installation_id=self.installation_id
        )
        return self

    async def __aexit__(self, exc_type: Any, exc_value: Any, traceback: Any) -> None:
        await self.session.close()

    async def send_query(
        self,
        query: str,
        variables: Mapping[str, Union[str, int, None]],
        installation_id: str,
        remaining_retries: int = 4,
    ) -> Optional[GraphQLResponse]:
        log = self.log

        token = await get_token_for_install(installation_id=installation_id)
        self.session.headers["Authorization"] = f"Bearer {token}"
        async with self.throttler:
            res = await self.session.post(
                "https://api.github.com/graphql",
                json=(dict(query=query, variables=variables)),
            )
        rate_limit_remaining = res.headers.get("x-ratelimit-remaining")
        rate_limit_max = res.headers.get("x-ratelimit-limit")
        rate_limit = f"{rate_limit_remaining}/{rate_limit_max}"
        log = log.bind(rate_limit=rate_limit)
        if res.status_code != status.HTTP_200_OK:
            log.error("github api request error", res=res)
            return None
        return cast(GraphQLResponse, res.json())

    async def get_default_branch_name(self) -> Optional[str]:
        res = await self.send_query(
            query=DEFAULT_BRANCH_NAME_QUERY,
            variables=dict(owner=self.owner, repo=self.repo),
            installation_id=self.installation_id,
        )
        if res is None:
            return None
        data = res.get("data")
        errors = res.get("errors")
        if errors is not None or data is None:
            logger.error("could not fetch default branch name", res=res)
            return None
        return cast(str, data["repository"]["defaultBranchRef"]["name"])

    async def get_permissions_for_username(self, username: str) -> Permission:
        headers = await get_headers(installation_id=self.installation_id)
        async with self.throttler:
            res = await self.session.get(
                f"https://api.github.com/repos/{self.owner}/{self.repo}/collaborators/{username}/permission",
                headers=headers,
            )
        try:
            res.raise_for_status()
            return Permission(res.json()["permission"])
        except (http.HTTPError, IndexError, TypeError, ValueError):
            logger.exception("couldn't fetch permissions for username %r", username)
            return Permission.NONE

    # TODO(chdsbd): We may want to cache this response to improve performance as
    # we could encounter a lot of throttling when hitting the Github API
    async def get_reviewers_and_permissions(
        self, *, reviews: List[PRReviewSchema]
    ) -> List[PRReview]:
        reviewer_names: Set[str] = {
            review.author.login for review in reviews if review.author.type != Actor.Bot
        }

        bot_reviews: List[PRReview] = []
        for review in reviews:
            if review.author.type == Actor.User:
                reviewer_names.add(review.author.login)
            elif review.author.type == Actor.Bot:
                # Bots either have read or write permissions for a pull request,
                # so if they've been able to write a review on a PR, their
                # review counts as a user with write access.
                bot_reviews.append(
                    PRReview(
                        state=review.state,
                        createdAt=review.createdAt,
                        author=PRReviewAuthor(
                            login=review.author.login, permission=Permission.WRITE
                        ),
                    )
                )

        requests = [
            self.get_permissions_for_username(username) for username in reviewer_names
        ]
        permissions = await asyncio.gather(*requests)

        user_permission_mapping = {
            username: permission
            for username, permission in zip(reviewer_names, permissions)
        }

        return sorted(
            bot_reviews
            + [
                PRReview(
                    state=review.state,
                    createdAt=review.createdAt,
                    author=PRReviewAuthor(
                        login=review.author.login,
                        permission=user_permission_mapping[review.author.login],
                    ),
                )
                for review in reviews
                if review.author.type == Actor.User
            ],
            key=lambda x: x.createdAt,
        )

    async def get_event_info(
        self, branch_name: str, pr_number: int
    ) -> Optional[EventInfoResponse]:
        """
        Retrieve all the information we need to evaluate a pull request

        This is basically the "do-all-the-things" query
        """

        log = self.log.bind(pr=pr_number)

        root_config_file_expression = create_root_config_file_expression(
            branch=branch_name
        )
        github_config_file_expression = create_github_config_file_expression(
            branch=branch_name
        )

        res = await self.send_query(
            query=GET_EVENT_INFO_QUERY,
            variables=dict(
                owner=self.owner,
                repo=self.repo,
                rootConfigFileExpression=root_config_file_expression,
                githubConfigFileExpression=github_config_file_expression,
                PRNumber=pr_number,
            ),
            installation_id=self.installation_id,
        )
        if res is None:
            return None

        data = res.get("data")
        errors = res.get("errors")
        if errors is not None or data is None:
            log.error("could not fetch event info", res=res)
            return None

        repository = get_repo(data=data)
        if not repository:
            log.warning("could not find repository")
            return None

        root_config_str = get_root_config_str(repo=repository)
        github_config_str = get_github_config_str(repo=repository)
        if root_config_str is not None:
            config_str = root_config_str
            config_file_expression = root_config_file_expression
        elif github_config_str is not None:
            config_str = github_config_str
            config_file_expression = github_config_file_expression
        else:
            # NOTE(chdsbd): we don't want to show a message for this as the lack
            # of a config allows kodiak to be selectively installed
            log.info("could not find configuration file")
            return None

        pull_request = get_pull_request(repo=repository)
        if not pull_request:
            log.warning("Could not find PR")
            return None

        config = V1.parse_toml(config_str)

        # update the dictionary to match what we need for parsing
        pull_request["labels"] = get_labels(pr=pull_request)
        pull_request["latest_sha"] = get_sha(pr=pull_request)
        pull_request["number"] = pr_number
        try:
            pr = PullRequest.parse_obj(pull_request)
        except ValueError:
            log.warning("Could not parse pull request")
            return None

        branch_protection = get_branch_protection(
            repo=repository, ref_name=pr.baseRefName
        )

        partial_reviews = get_reviews(pr=pull_request)
        reviews_with_permissions = await self.get_reviewers_and_permissions(
            reviews=partial_reviews
        )
        return EventInfoResponse(
            config=config,
            config_str=config_str,
            config_file_expression=config_file_expression,
            pull_request=pr,
            repo=RepoInfo(
                merge_commit_allowed=repository.get("mergeCommitAllowed", False),
                rebase_merge_allowed=repository.get("rebaseMergeAllowed", False),
                squash_merge_allowed=repository.get("squashMergeAllowed", False),
            ),
            branch_protection=branch_protection,
            review_requests=get_requested_reviews(pr=pull_request),
            reviews=reviews_with_permissions,
            status_contexts=get_status_contexts(pr=pull_request),
            check_runs=get_check_runs(pr=pull_request),
            head_exists=get_head_exists(pr=pull_request),
            valid_signature=get_valid_signature(pr=pull_request),
            valid_merge_methods=get_valid_merge_methods(repo=repository),
        )

<<<<<<< HEAD
    async def get_pull_requests_for_ref(
        self, ref_name: str
    ) -> Optional[List[events.BasePullRequest]]:
        """
        Find all the pull requests that depend on a ref.
        """
        log = self.log.bind(ref_name=ref_name)
=======
    async def get_open_pull_requests(
        self, base: Optional[str] = None, head: Optional[str] = None
    ) -> Optional[List[events.BasePullRequest]]:
        """
        https://developer.github.com/v3/pulls/#list-pull-requests
        """
        log = self.log.bind(base=base, head=head)
>>>>>>> 15193b73
        headers = await get_headers(installation_id=self.installation_id)
        params = dict(state="open", sort="updated")
        if base is not None:
            params["base"] = base
        if head is not None:
            params["head"] = head
        async with self.throttler:
            res = await self.session.get(
<<<<<<< HEAD
                f"https://api.github.com/repos/{self.owner}/{self.repo}/pulls?state=open&sort=updated&head={self.owner}:{ref_name}",
=======
                f"https://api.github.com/repos/{self.owner}/{self.repo}/pulls",
                params=params,
>>>>>>> 15193b73
                headers=headers,
            )
        try:
            res.raise_for_status()
        except http.HTTPError:
<<<<<<< HEAD
            log.warning(
                "problem finding prs", res=res, res_json=res.json(), exec_info=True
            )
            return []
=======
            log.warning("problem finding prs", res=res, exc_info=True)
            return None
>>>>>>> 15193b73
        return [events.BasePullRequest.parse_obj(pr) for pr in res.json()]

    async def delete_branch(self, branch: str) -> http.Response:
        """
        delete a branch by name
        """
        headers = await get_headers(installation_id=self.installation_id)
        ref = f"heads/{branch}"
        async with self.throttler:
            return await self.session.delete(
                f"https://api.github.com/repos/{self.owner}/{self.repo}/git/refs/{ref}",
                headers=headers,
            )

    async def update_branch(self, *, pull_number: int) -> http.Response:
        headers = await get_headers(installation_id=self.installation_id)
        async with self.throttler:
            return await self.session.put(
                f"https://api.github.com/repos/{self.owner}/{self.repo}/pulls/{pull_number}/update-branch",
                headers=headers,
            )

    async def get_pull_request(self, number: int) -> http.Response:
        headers = await get_headers(installation_id=self.installation_id)
        url = f"https://api.github.com/repos/{self.owner}/{self.repo}/pulls/{number}"
        async with self.throttler:
            return await self.session.get(url, headers=headers)

    async def merge_pull_request(
        self,
        number: int,
        merge_method: str,
        commit_title: Optional[str],
        commit_message: Optional[str],
    ) -> http.Response:
        body = dict(merge_method=merge_method)
        # we must not pass the keys for commit_title or commit_message when they
        # are null because GitHub will error saying the title/message cannot be
        # null. When the keys are not passed, GitHub creates a title and
        # message.
        if commit_title is not None:
            body["commit_title"] = commit_title
        if commit_message is not None:
            body["commit_message"] = commit_message
        headers = await get_headers(installation_id=self.installation_id)
        url = f"https://api.github.com/repos/{self.owner}/{self.repo}/pulls/{number}/merge"
        async with self.throttler:
            return await self.session.put(url, headers=headers, json=body)

    async def create_notification(
        self, head_sha: str, message: str, summary: Optional[str] = None
    ) -> http.Response:
        headers = await get_headers(installation_id=self.installation_id)
        url = f"https://api.github.com/repos/{self.owner}/{self.repo}/check-runs"
        body = dict(
            name=CHECK_RUN_NAME,
            head_sha=head_sha,
            status="completed",
            completed_at=arrow.utcnow().isoformat(),
            conclusion="neutral",
            output=dict(title=message, summary=summary or ""),
        )
        async with self.throttler:
            return await self.session.post(url, headers=headers, json=body)

    async def delete_label(self, label: str, pull_number: int) -> http.Response:
        headers = await get_headers(installation_id=self.installation_id)
        async with self.throttler:
            return await self.session.delete(
                f"https://api.github.com/repos/{self.owner}/{self.repo}/issues/{pull_number}/labels/{label}",
                headers=headers,
            )

    async def create_comment(self, body: str, pull_number: int) -> http.Response:
        headers = await get_headers(installation_id=self.installation_id)
        async with self.throttler:
            return await self.session.post(
                f"https://api.github.com/repos/{self.owner}/{self.repo}/issues/{pull_number}/comments",
                json=dict(body=body),
                headers=headers,
            )


def generate_jwt(*, private_key: str, app_identifier: str) -> str:
    """
    Create an authentication token to make application requests.
    https://developer.github.com/apps/building-github-apps/authenticating-with-github-apps/#authenticating-as-a-github-app

    This is different from authenticating as an installation
    """
    issued_at = int(datetime.now().timestamp())
    expiration = int((datetime.now() + timedelta(minutes=10)).timestamp())
    payload = dict(iat=issued_at, exp=expiration, iss=app_identifier)
    return jwt.encode(payload=payload, key=private_key, algorithm="RS256").decode()


async def get_token_for_install(*, installation_id: str) -> str:
    """
    https://developer.github.com/apps/building-github-apps/authenticating-with-github-apps/#authenticating-as-an-installation
    """
    token = installation_cache.get(installation_id)
    if token is not None and not token.expired:
        return token.token
    app_token = generate_jwt(
        private_key=conf.PRIVATE_KEY, app_identifier=conf.GITHUB_APP_ID
    )
    throttler = get_thottler_for_installation(
        # this isn't a real installation ID, but it provides rate limiting
        # for our GithubApp instead of the installations we typically act as
        installation_id=APPLICATION_ID
    )
    async with throttler:
        res = await http.post(
            f"https://api.github.com/app/installations/{installation_id}/access_tokens",
            headers=dict(
                Accept="application/vnd.github.machine-man-preview+json",
                Authorization=f"Bearer {app_token}",
            ),
        )
    assert res.status_code < 300
    token_response = TokenResponse(**res.json())
    installation_cache[installation_id] = token_response
    return token_response.token


async def get_headers(*, installation_id: str) -> Mapping[str, str]:
    token = await get_token_for_install(installation_id=installation_id)
    return dict(
        Authorization=f"token {token}",
        Accept="application/vnd.github.machine-man-preview+json,application/vnd.github.antiope-preview+json,application/vnd.github.lydian-preview+json",
    )<|MERGE_RESOLUTION|>--- conflicted
+++ resolved
@@ -801,15 +801,6 @@
             valid_merge_methods=get_valid_merge_methods(repo=repository),
         )
 
-<<<<<<< HEAD
-    async def get_pull_requests_for_ref(
-        self, ref_name: str
-    ) -> Optional[List[events.BasePullRequest]]:
-        """
-        Find all the pull requests that depend on a ref.
-        """
-        log = self.log.bind(ref_name=ref_name)
-=======
     async def get_open_pull_requests(
         self, base: Optional[str] = None, head: Optional[str] = None
     ) -> Optional[List[events.BasePullRequest]]:
@@ -817,7 +808,6 @@
         https://developer.github.com/v3/pulls/#list-pull-requests
         """
         log = self.log.bind(base=base, head=head)
->>>>>>> 15193b73
         headers = await get_headers(installation_id=self.installation_id)
         params = dict(state="open", sort="updated")
         if base is not None:
@@ -826,26 +816,15 @@
             params["head"] = head
         async with self.throttler:
             res = await self.session.get(
-<<<<<<< HEAD
-                f"https://api.github.com/repos/{self.owner}/{self.repo}/pulls?state=open&sort=updated&head={self.owner}:{ref_name}",
-=======
                 f"https://api.github.com/repos/{self.owner}/{self.repo}/pulls",
                 params=params,
->>>>>>> 15193b73
                 headers=headers,
             )
         try:
             res.raise_for_status()
         except http.HTTPError:
-<<<<<<< HEAD
-            log.warning(
-                "problem finding prs", res=res, res_json=res.json(), exec_info=True
-            )
-            return []
-=======
             log.warning("problem finding prs", res=res, exc_info=True)
             return None
->>>>>>> 15193b73
         return [events.BasePullRequest.parse_obj(pr) for pr in res.json()]
 
     async def delete_branch(self, branch: str) -> http.Response:
