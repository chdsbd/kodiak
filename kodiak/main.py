--- conflicted
+++ resolved
@@ -1,11 +1,8 @@
 from __future__ import annotations
 
 import asyncio
-<<<<<<< HEAD
+import time
 import textwrap
-=======
-import time
->>>>>>> 2102e7be
 import typing
 from dataclasses import dataclass, field
 from enum import Enum, auto
