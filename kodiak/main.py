from __future__ import annotations

import asyncio
import os
import typing
from dataclasses import dataclass, field
from enum import Enum, auto
import textwrap

import asyncio_redis
import sentry_sdk
import structlog
from asyncio_redis.connection import Connection as RedisConnection
from asyncio_redis.replies import BlockingPopReply
from fastapi import FastAPI
from pydantic import BaseModel
from sentry_asgi import SentryMiddleware

from kodiak import queries
from kodiak.config import V1, BodyText, MergeBodyStyle, MergeTitleStyle
from kodiak.evaluation import (
    BranchMerged,
    MissingGithubMergeabilityState,
    NeedsBranchUpdate,
    NotQueueable,
    WaitingForChecks,
<<<<<<< HEAD
    mergable,
    MergeConflict,
=======
    mergeable,
>>>>>>> 24586fc0
)
from kodiak.github import Webhook, events
from kodiak.queries import Client, EventInfoResponse, PullRequest

if not os.environ.get("DEBUG"):
    sentry_sdk.init(dsn="https://8ccee0e2ac584ed78483ad51868db0a2@sentry.io/1464537")

app = FastAPI()
app.add_middleware(SentryMiddleware)

webhook = Webhook(app)
logger = structlog.get_logger()

CONFIG_FILE_PATH = ".kodiak.toml"

WEBHOOK_QUEUE_NAME = "kodiak_webhooks"

REPO_WORKERS: typing.MutableMapping[str, asyncio.Task] = {}

MERGE_RETRY_RATE_SECONDS = 2


async def repo_queue_consumer(
    *, queue_name: str, connection: RedisConnection
) -> typing.NoReturn:
    """
    Worker for a repo

    Pull webhook events off redis queue and process for mergeability.
    """
    with sentry_sdk.configure_scope() as scope:
        scope.set_tag("queue", queue_name)
    log = logger.bind(queue=queue_name)
    log.info("start repo_consumer")
    while True:
        log.info("block for new event")
        webhook_event_json: BlockingPopReply = await connection.blpop([queue_name])
        webhook_event = WebhookEvent.parse_raw(webhook_event_json.value)
        pull_request = PR(
            owner=webhook_event.repo_owner,
            repo=webhook_event.repo_name,
            number=webhook_event.pull_request_number,
            installation_id=webhook_event.installation_id,
        )

        while True:
            # there are two exits to this loop:
            # - OK MergeabilityResponse
            # - NOT_MERGEABLE MergeabilityResponse
            #
            # otherwise we continue to poll the Github API for a status change
            # from the other states: NEEDS_UPDATE, NEED_REFRESH, WAIT
            m_res, event = await pull_request.mergeability()
            log = log.bind(res=m_res)
            if event is None or m_res == MergeabilityResponse.NOT_MERGEABLE:
                log.info("cannot merge")
                break
            if m_res == MergeabilityResponse.NEEDS_UPDATE:
                # update pull request and poll for result
                log.info("update pull request and don't attempt to merge")
                await pull_request.update()
                continue
            elif m_res == MergeabilityResponse.NEED_REFRESH:
                # trigger a git mergeability check on Github's end and poll for result
                log.info("needs refresh")
                await pull_request.trigger_mergeability_check()
                continue
            elif m_res == MergeabilityResponse.WAIT:
                # continuously poll until we either get an OK or a failure for mergeability
                log.info("waiting for status checks")
                continue
            elif m_res == MergeabilityResponse.OK:
                # continue to try and merge
                pass
            else:
                raise Exception("Unknown MergeabilityResponse")

            retries = 5
            while retries:
                log.info("merge")
                if await pull_request.merge(event):
                    # success merging
                    break
                retries -= 1
                log.info("retry merge")
                await asyncio.sleep(MERGE_RETRY_RATE_SECONDS)
            else:
                log.error("Exhausted attempts to merge pull request")


QUEUE_SET_NAME = "kodiak_repo_set"


class RedisWebhookQueue:
    connection: asyncio_redis.Connection

    async def create(self) -> None:
        self.connection = await asyncio_redis.Pool.create(
            host="127.0.0.1", port=6379, poolsize=10
        )
        # restart workers for queues
        queues = await self.connection.smembers(QUEUE_SET_NAME)
        for result in queues:
            queue_name = await result
            self.start_worker(queue_name)

    def start_worker(self, key: str) -> None:
        repo_worker = REPO_WORKERS.get(key)
        if repo_worker is not None:
            if not repo_worker.done():
                return
            logger.info("task failed")
            # task failed. record result and restart
            exception = repo_worker.exception()
            logger.info("exception", excep=exception)
            sentry_sdk.capture_exception(exception)
        logger.info("creating task for queue")
        # create new task for queue
        REPO_WORKERS[key] = asyncio.create_task(
            repo_queue_consumer(queue_name=key, connection=self.connection)
        )

    @staticmethod
    def get_queue_key(event: WebhookEvent) -> str:
        return f"kodiak_repo_queue:{event.repo_owner}/{event.repo_name}"

    async def enqueue(self, *, event: WebhookEvent) -> None:
        key = self.get_queue_key(event)
        await self.connection.sadd(QUEUE_SET_NAME, [key])
        await self.connection.rpush(key, [event.json()])

        self.start_worker(key)


def create_git_revision_expression(branch: str, file_path: str) -> str:
    return f"{branch}:{file_path}"


redis_webhook_queue = RedisWebhookQueue()


class WebhookEvent(BaseModel):
    repo_owner: str
    repo_name: str
    pull_request_number: int
    installation_id: str


@app.get("/")
async def root() -> str:
    return "OK"


@webhook()
async def pr_event(pr: events.PullRequestEvent) -> None:
    assert pr.installation is not None
    await redis_webhook_queue.enqueue(
        event=WebhookEvent(
            repo_owner=pr.repository.owner.login,
            repo_name=pr.repository.name,
            pull_request_number=pr.number,
            installation_id=str(pr.installation.id),
        )
    )


@webhook()
async def check_run(check_run_event: events.CheckRunEvent) -> None:
    assert check_run_event.installation
    for pr in check_run_event.check_run.pull_requests:
        await redis_webhook_queue.enqueue(
            event=WebhookEvent(
                repo_owner=check_run_event.repository.owner.login,
                repo_name=check_run_event.repository.name,
                pull_request_number=pr.number,
                installation_id=str(check_run_event.installation.id),
            )
        )


@webhook()
async def status_event(status_event: events.StatusEvent) -> None:
    assert status_event.installation
    sha = status_event.commit.sha
    owner = status_event.repository.owner.login
    repo = status_event.repository.name
    installation_id = str(status_event.installation.id)
    async with Client() as client:
        prs = await client.get_pull_requests_for_sha(
            owner=owner, repo=repo, installation_id=installation_id, sha=sha
        )
        if prs is None:
            logger.warning("problem finding prs for sha")
            return None
        for pr in prs:
            await redis_webhook_queue.enqueue(
                event=WebhookEvent(
                    repo_owner=owner,
                    repo_name=repo,
                    pull_request_number=pr.number,
                    installation_id=str(installation_id),
                )
            )


@webhook()
async def pr_review(review: events.PullRequestReviewEvent) -> None:
    assert review.installation
    await redis_webhook_queue.enqueue(
        event=WebhookEvent(
            repo_owner=review.repository.owner.login,
            repo_name=review.repository.name,
            pull_request_number=review.pull_request.number,
            installation_id=str(review.installation.id),
        )
    )


class MergeabilityResponse(Enum):
    OK = auto()
    NEEDS_UPDATE = auto()
    NEED_REFRESH = auto()
    NOT_MERGEABLE = auto()
    WAIT = auto()


def get_body_content(body_type: BodyText, pull_request: PullRequest) -> str:
    if body_type == BodyText.markdown:
        return pull_request.body
    if body_type == BodyText.plain_text:
        return pull_request.bodyText
    if body_type == BodyText.html:
        return pull_request.bodyHTML
    raise Exception(f"Unknown body_type: {body_type}")


def get_merge_body(config: V1, pull_request: PullRequest) -> dict:
    merge_body: dict = {"merge_method": config.merge.method.value}
    if config.merge.message.body == MergeBodyStyle.pull_request_body:
        body = get_body_content(config.merge.message.body_type, pull_request)
        merge_body.update(dict(commit_message=body))
    if config.merge.message.title == MergeTitleStyle.pull_request_title:
        merge_body.update(dict(commit_title=pull_request.title))
    if config.merge.message.include_pr_number and merge_body.get("commit_title"):
        merge_body["commit_title"] += f" (#{pull_request.number})"
    return merge_body


@dataclass(init=False, repr=False, eq=False)
class PR:
    number: int
    owner: str
    repo: str
    installation_id: str
    log: structlog.BoundLogger
    Client: typing.Type[queries.Client] = field(
        default_factory=typing.Type[queries.Client]
    )

    def __eq__(self, b: object) -> bool:
        if not isinstance(b, PR):
            raise NotImplementedError
        return (
            self.number == b.number
            and self.owner == b.owner
            and self.repo == b.repo
            and self.installation_id == b.installation_id
        )

    def __init__(
        self,
        number: int,
        owner: str,
        repo: str,
        installation_id: str,
        Client: typing.Type[queries.Client] = queries.Client,
    ):
        self.number = number
        self.owner = owner
        self.repo = repo
        self.installation_id = installation_id
        self.Client = Client
        self.log = logger.bind(repo=f"{owner}/{repo}#{number}")

    def __repr__(self) -> str:
        return f"<PR path='{self.owner}/{self.repo}#{self.number}'>"

    async def get_event(self) -> typing.Optional[EventInfoResponse]:
        async with self.Client() as client:
            default_branch_name = await client.get_default_branch_name(
                owner=self.owner, repo=self.repo, installation_id=self.installation_id
            )
            if default_branch_name is None:
                return None
            return await client.get_event_info(
                owner=self.owner,
                repo=self.repo,
                config_file_expression=create_git_revision_expression(
                    branch=default_branch_name, file_path=CONFIG_FILE_PATH
                ),
                pr_number=self.number,
                installation_id=self.installation_id,
            )

    async def mergeability(
        self
    ) -> typing.Tuple[MergeabilityResponse, typing.Optional[EventInfoResponse]]:
        self.log.info("get_event")
        event = await self.get_event()
        if event is None:
            self.log.info("no event")
            return MergeabilityResponse.NOT_MERGEABLE, None
        if not event.head_exists:
            self.log.info("branch deleted")
            return MergeabilityResponse.NOT_MERGEABLE, None
        try:
            self.log.info("check mergeable")
            mergeable(
                config=event.config,
                app_id=os.getenv("GITHUB_APP_ID"),
                pull_request=event.pull_request,
                branch_protection=event.branch_protection,
                review_requests_count=event.review_requests_count,
                reviews=event.reviews,
                contexts=event.status_contexts,
                check_runs=event.check_runs,
                valid_signature=event.valid_signature,
                valid_merge_methods=event.valid_merge_methods,
            )
            self.log.info("okay")
            return MergeabilityResponse.OK, event
        except NotQueueable:
            self.log.info("not queueable")
            return MergeabilityResponse.NOT_MERGEABLE, event
<<<<<<< HEAD
        except MissingGithubMergabilityState:
            self.log.info("missing mergability state, need refresh")
=======
        except MissingGithubMergeabilityState:
            self.log.info("missing mergeability state, need refresh")
>>>>>>> 24586fc0
            return MergeabilityResponse.NEED_REFRESH, event
        except WaitingForChecks:
            self.log.info("waiting for checks")
            return MergeabilityResponse.WAIT, event
        except NeedsBranchUpdate:
            self.log.info("need update")
            return MergeabilityResponse.NEEDS_UPDATE, event
        except BranchMerged:
            self.log.info("branch merged already")
            async with self.Client() as client:
                await client.delete_branch(
                    owner=self.owner,
                    repo=self.repo,
                    installation_id=self.installation_id,
                    branch=event.pull_request.headRefName,
                )
            return MergeabilityResponse.NOT_MERGEABLE, event
        except MergeConflict:
            self.log.info("merge conflict on branch")
            await self.notify_pr_creator()
            return MergeabilityResponse.NOT_MERGEABLE, event

    async def update(self) -> None:
        async with self.Client() as client:
            self.log.info("update")
            event = await self.get_event()
            if event is None:
                self.log.warning("problem")
                return
            await client.merge_branch(
                owner=self.owner,
                repo=self.repo,
                installation_id=self.installation_id,
                head=event.pull_request.baseRefName,
                base=event.pull_request.headRefName,
            )

    async def trigger_mergeability_check(self) -> None:
        async with self.Client() as client:
            await client.get_pull_request(
                owner=self.owner,
                repo=self.repo,
                number=self.number,
                installation_id=self.installation_id,
            )

    async def merge(self, event: EventInfoResponse) -> bool:
        async with self.Client() as client:
            res = await client.merge_pull_request(
                owner=self.owner,
                repo=self.repo,
                number=self.number,
                body=get_merge_body(event.config, event.pull_request),
                installation_id=self.installation_id,
            )
            return not res.status_code > 300

    async def delete_label(self, label: str) -> bool:
        """
        remove the PR label specified by `label_id` for a given `pr_number`
        """
        async with self.Client() as client:
            token = await client.get_token_for_install(
                installation_id=self.installation_id
            )
            headers = dict(
                Authorization=f"token {token}",
                Accept="application/vnd.github.machine-man-preview+json",
            )
            res = await client.session.delete(
                f"https://api.github.com/repos/{self.owner}/{self.repo}/issues/{self.number}/labels/{label}",
                headers=headers,
            )
            return res.status_code != 204

    async def create_comment(self, body: str) -> bool:
        """
        create a comment on the speicifed `pr_number` with the given `body` as text.
        """
        async with self.Client() as client:
            token = await client.get_token_for_install(
                installation_id=self.installation_id
            )
            headers = dict(
                Authorization=f"token {token}",
                Accept="application/vnd.github.machine-man-preview+json",
            )

            res = await client.session.post(
                f"https://api.github.com/repos/{self.owner}/{self.repo}/issues/{self.number}/comments",
                json=dict(body=body),
                headers=headers,
            )
            return res.status_code != 200

    async def notify_pr_creator(self) -> bool:
        """
        comment on PR with an `@$PR_CREATOR_NAME` and remove `automerge` label.

        Since we don't have atomicity we chose to remove the label first
        instead of creating the comment first as we would rather have no
        comment instead of multiple comments on each consecutive PR push.
        """

        event = await self.get_event()
        if not event:
            return False
        automerge_label = event.config.merge.whitelist
        if not await self.delete_label(label=automerge_label):
            return False

        body = textwrap.dedent(
            """
        This PR currently has a merge conflict. Please resolve this and then re-add the `automerge` label.
        """
        )
        return await self.create_comment(body)


@app.on_event("startup")
async def startup() -> None:
    await redis_webhook_queue.create()<|MERGE_RESOLUTION|>--- conflicted
+++ resolved
@@ -24,12 +24,7 @@
     NeedsBranchUpdate,
     NotQueueable,
     WaitingForChecks,
-<<<<<<< HEAD
-    mergable,
-    MergeConflict,
-=======
     mergeable,
->>>>>>> 24586fc0
 )
 from kodiak.github import Webhook, events
 from kodiak.queries import Client, EventInfoResponse, PullRequest
@@ -364,13 +359,7 @@
         except NotQueueable:
             self.log.info("not queueable")
             return MergeabilityResponse.NOT_MERGEABLE, event
-<<<<<<< HEAD
-        except MissingGithubMergabilityState:
-            self.log.info("missing mergability state, need refresh")
-=======
-        except MissingGithubMergeabilityState:
-            self.log.info("missing mergeability state, need refresh")
->>>>>>> 24586fc0
+
             return MergeabilityResponse.NEED_REFRESH, event
         except WaitingForChecks:
             self.log.info("waiting for checks")
