--- conflicted
+++ resolved
@@ -3,11 +3,8 @@
 import asyncio
 import logging
 import sys
-<<<<<<< HEAD
+from typing import Optional
 from typing import List, Set
-=======
-from typing import Optional
->>>>>>> 15193b73
 
 import sentry_sdk
 import structlog
@@ -123,12 +120,7 @@
 @webhook()
 async def status_event(status_event: events.StatusEvent) -> None:
     """
-<<<<<<< HEAD
-    When we get a status event we want to find the PRs associated with the
-    status event commit.
-=======
     Trigger evaluation of all PRs associated with the status event commit SHA.
->>>>>>> 15193b73
     """
     assert status_event.installation
     owner = status_event.repository.owner.login
@@ -142,15 +134,16 @@
     async with Client(
         owner=owner, repo=repo, installation_id=installation_id
     ) as api_client:
-<<<<<<< HEAD
         pr_requests = [
-            api_client.get_pull_requests_for_ref(ref_name=ref) for ref in refs
+            api_client.get_open_pull_requests(head=f"{owner}:{ref}") for ref in refs
         ]
         pr_results = await asyncio.gather(*pr_requests)
 
         all_events: Set[WebhookEvent] = set()
         for prs in pr_results:
             for pr in prs:
+                if pr is None:
+                    continue
                 all_events.add(
                     WebhookEvent(
                         repo_owner=owner,
@@ -158,19 +151,6 @@
                         pull_request_number=pr.number,
                         installation_id=str(installation_id),
                     )
-=======
-        prs = await api_client.get_open_pull_requests(head=sha)
-        if prs is None:
-            logger.warning("problem finding prs for sha")
-            return None
-        for pr in prs:
-            await redis_webhook_queue.enqueue(
-                event=WebhookEvent(
-                    repo_owner=owner,
-                    repo_name=repo,
-                    pull_request_number=pr.number,
-                    installation_id=str(installation_id),
->>>>>>> 15193b73
                 )
         for event in all_events:
             await redis_webhook_queue.enqueue(event=event)
