from __future__ import annotations

import asyncio
<<<<<<< HEAD
import os
import textwrap
=======
>>>>>>> 6492132d
import typing
from dataclasses import dataclass, field
from enum import Enum, auto

import asyncio_redis
import sentry_sdk
import structlog
from asyncio_redis.connection import Connection as RedisConnection
from asyncio_redis.replies import BlockingPopReply
from fastapi import FastAPI
from pydantic import BaseModel
from sentry_asgi import SentryMiddleware

import kodiak.app_config as conf
from kodiak import queries
from kodiak.config import V1, BodyText, MergeBodyStyle, MergeTitleStyle
from kodiak.evaluation import (
    BranchMerged,
<<<<<<< HEAD
    MergeConflict,
=======
    MissingAppID,
>>>>>>> 6492132d
    MissingGithubMergeabilityState,
    NeedsBranchUpdate,
    NotQueueable,
    WaitingForChecks,
    mergeable,
)
from kodiak.github import Webhook, events
from kodiak.queries import Client, EventInfoResponse, PullRequest

sentry_sdk.init()

app = FastAPI()
app.add_middleware(SentryMiddleware)

webhook = Webhook(app)
logger = structlog.get_logger()

CONFIG_FILE_PATH = ".kodiak.toml"

WEBHOOK_QUEUE_NAME = "kodiak_webhooks"

REPO_WORKERS: typing.MutableMapping[str, asyncio.Task] = {}

MERGE_RETRY_RATE_SECONDS = 2


async def repo_queue_consumer(
    *, queue_name: str, connection: RedisConnection
) -> typing.NoReturn:
    """
    Worker for a repo

    Pull webhook events off redis queue and process for mergeability.
    """
    with sentry_sdk.configure_scope() as scope:
        scope.set_tag("queue", queue_name)
    log = logger.bind(queue=queue_name)
    log.info("start repo_consumer")
    while True:
        log.info("block for new event")
        webhook_event_json: BlockingPopReply = await connection.blpop([queue_name])
        webhook_event = WebhookEvent.parse_raw(webhook_event_json.value)
        pull_request = PR(
            owner=webhook_event.repo_owner,
            repo=webhook_event.repo_name,
            number=webhook_event.pull_request_number,
            installation_id=webhook_event.installation_id,
        )

        while True:
            # there are two exits to this loop:
            # - OK MergeabilityResponse
            # - NOT_MERGEABLE MergeabilityResponse
            #
            # otherwise we continue to poll the Github API for a status change
            # from the other states: NEEDS_UPDATE, NEED_REFRESH, WAIT
            m_res, event = await pull_request.mergeability()
            log = log.bind(res=m_res)
            if event is None or m_res == MergeabilityResponse.NOT_MERGEABLE:
                log.info("cannot merge")
                break
            if m_res == MergeabilityResponse.NEEDS_UPDATE:
                # update pull request and poll for result
                log.info("update pull request and don't attempt to merge")
                await pull_request.update()
                continue
            elif m_res == MergeabilityResponse.NEED_REFRESH:
                # trigger a git mergeability check on Github's end and poll for result
                log.info("needs refresh")
                await pull_request.trigger_mergeability_check()
                continue
            elif m_res == MergeabilityResponse.WAIT:
                # continuously poll until we either get an OK or a failure for mergeability
                log.info("waiting for status checks")
                continue
            elif m_res == MergeabilityResponse.OK:
                # continue to try and merge
                pass
            else:
                raise Exception("Unknown MergeabilityResponse")

            retries = 5
            while retries:
                log.info("merge")
                if await pull_request.merge(event):
                    # success merging
                    break
                retries -= 1
                log.info("retry merge")
                await asyncio.sleep(MERGE_RETRY_RATE_SECONDS)
            else:
                log.error("Exhausted attempts to merge pull request")


QUEUE_SET_NAME = "kodiak_repo_set"


class RedisWebhookQueue:
    connection: asyncio_redis.Connection

    async def create(self) -> None:
        redis_db = 0
        try:
            redis_db = int(conf.REDIS_URL.database)
        except ValueError:
            pass
        self.connection = await asyncio_redis.Pool.create(
            host=conf.REDIS_URL.hostname or "localhost",
            port=conf.REDIS_URL.port or 6379,
            db=redis_db,
            poolsize=10,
        )
        # restart workers for queues
        queues = await self.connection.smembers(QUEUE_SET_NAME)
        for result in queues:
            queue_name = await result
            self.start_worker(queue_name)

    def start_worker(self, key: str) -> None:
        repo_worker = REPO_WORKERS.get(key)
        if repo_worker is not None:
            if not repo_worker.done():
                return
            logger.info("task failed")
            # task failed. record result and restart
            exception = repo_worker.exception()
            logger.info("exception", excep=exception)
            sentry_sdk.capture_exception(exception)
        logger.info("creating task for queue")
        # create new task for queue
        REPO_WORKERS[key] = asyncio.create_task(
            repo_queue_consumer(queue_name=key, connection=self.connection)
        )

    @staticmethod
    def get_queue_key(event: WebhookEvent) -> str:
        return f"kodiak_repo_queue:{event.repo_owner}/{event.repo_name}"

    async def enqueue(self, *, event: WebhookEvent) -> None:
        key = self.get_queue_key(event)
        await self.connection.sadd(QUEUE_SET_NAME, [key])
        await self.connection.rpush(key, [event.json()])

        self.start_worker(key)


def create_git_revision_expression(branch: str, file_path: str) -> str:
    return f"{branch}:{file_path}"


redis_webhook_queue = RedisWebhookQueue()


class WebhookEvent(BaseModel):
    repo_owner: str
    repo_name: str
    pull_request_number: int
    installation_id: str


@app.get("/")
async def root() -> str:
    return "OK"


@webhook()
async def pr_event(pr: events.PullRequestEvent) -> None:
    assert pr.installation is not None
    await redis_webhook_queue.enqueue(
        event=WebhookEvent(
            repo_owner=pr.repository.owner.login,
            repo_name=pr.repository.name,
            pull_request_number=pr.number,
            installation_id=str(pr.installation.id),
        )
    )


@webhook()
async def check_run(check_run_event: events.CheckRunEvent) -> None:
    assert check_run_event.installation
    # Prevent an infinite loop when we update our check run
    if check_run_event.check_run.name == queries.CHECK_RUN_NAME:
        return
    for pr in check_run_event.check_run.pull_requests:
        await redis_webhook_queue.enqueue(
            event=WebhookEvent(
                repo_owner=check_run_event.repository.owner.login,
                repo_name=check_run_event.repository.name,
                pull_request_number=pr.number,
                installation_id=str(check_run_event.installation.id),
            )
        )


@webhook()
async def status_event(status_event: events.StatusEvent) -> None:
    assert status_event.installation
    sha = status_event.commit.sha
    owner = status_event.repository.owner.login
    repo = status_event.repository.name
    installation_id = str(status_event.installation.id)
    async with Client() as client:
        prs = await client.get_pull_requests_for_sha(
            owner=owner, repo=repo, installation_id=installation_id, sha=sha
        )
        if prs is None:
            logger.warning("problem finding prs for sha")
            return None
        for pr in prs:
            await redis_webhook_queue.enqueue(
                event=WebhookEvent(
                    repo_owner=owner,
                    repo_name=repo,
                    pull_request_number=pr.number,
                    installation_id=str(installation_id),
                )
            )


@webhook()
async def pr_review(review: events.PullRequestReviewEvent) -> None:
    assert review.installation
    await redis_webhook_queue.enqueue(
        event=WebhookEvent(
            repo_owner=review.repository.owner.login,
            repo_name=review.repository.name,
            pull_request_number=review.pull_request.number,
            installation_id=str(review.installation.id),
        )
    )


class MergeabilityResponse(Enum):
    OK = auto()
    NEEDS_UPDATE = auto()
    NEED_REFRESH = auto()
    NOT_MERGEABLE = auto()
    WAIT = auto()


def get_body_content(body_type: BodyText, pull_request: PullRequest) -> str:
    if body_type == BodyText.markdown:
        return pull_request.body
    if body_type == BodyText.plain_text:
        return pull_request.bodyText
    if body_type == BodyText.html:
        return pull_request.bodyHTML
    raise Exception(f"Unknown body_type: {body_type}")


def get_merge_body(config: V1, pull_request: PullRequest) -> dict:
    merge_body: dict = {"merge_method": config.merge.method.value}
    if config.merge.message.body == MergeBodyStyle.pull_request_body:
        body = get_body_content(config.merge.message.body_type, pull_request)
        merge_body.update(dict(commit_message=body))
    if config.merge.message.title == MergeTitleStyle.pull_request_title:
        merge_body.update(dict(commit_title=pull_request.title))
    if config.merge.message.include_pr_number and merge_body.get("commit_title"):
        merge_body["commit_title"] += f" (#{pull_request.number})"
    return merge_body


@dataclass(init=False, repr=False, eq=False)
class PR:
    number: int
    owner: str
    repo: str
    installation_id: str
    log: structlog.BoundLogger
    event: typing.Optional[EventInfoResponse]
    Client: typing.Type[queries.Client] = field(
        default_factory=typing.Type[queries.Client]
    )

    def __eq__(self, b: object) -> bool:
        if not isinstance(b, PR):
            raise NotImplementedError
        return (
            self.number == b.number
            and self.owner == b.owner
            and self.repo == b.repo
            and self.installation_id == b.installation_id
        )

    def __init__(
        self,
        number: int,
        owner: str,
        repo: str,
        installation_id: str,
        Client: typing.Type[queries.Client] = queries.Client,
    ):
        self.number = number
        self.owner = owner
        self.repo = repo
        self.installation_id = installation_id
        self.Client = Client
        self.log = logger.bind(repo=f"{owner}/{repo}#{number}")

    def __repr__(self) -> str:
        return f"<PR path='{self.owner}/{self.repo}#{self.number}'>"

    async def get_event(self) -> typing.Optional[EventInfoResponse]:
        async with self.Client() as client:
            default_branch_name = await client.get_default_branch_name(
                owner=self.owner, repo=self.repo, installation_id=self.installation_id
            )
            if default_branch_name is None:
                return None
            return await client.get_event_info(
                owner=self.owner,
                repo=self.repo,
                config_file_expression=create_git_revision_expression(
                    branch=default_branch_name, file_path=CONFIG_FILE_PATH
                ),
                pr_number=self.number,
                installation_id=self.installation_id,
            )

    async def set_status(
        self, summary: str, detail: typing.Optional[str] = None
    ) -> None:
        """
        Display a message to a user through a github check
        """
        if detail is not None:
            message = f"{summary} ({detail})"
        else:
            message = summary
        assert self.event is not None
        async with self.Client() as client:
            await client.create_notification(
                owner=self.owner,
                repo=self.repo,
                head_sha=self.event.pull_request.latest_sha,
                message=message,
                summary=None,
                installation_id=self.installation_id,
            )

    async def mergeability(
        self
    ) -> typing.Tuple[MergeabilityResponse, typing.Optional[EventInfoResponse]]:
        self.log.info("get_event")
        self.event = await self.get_event()
        if self.event is None:
            self.log.info("no event")
            return MergeabilityResponse.NOT_MERGEABLE, None
        if not self.event.head_exists:
            self.log.info("branch deleted")
            return MergeabilityResponse.NOT_MERGEABLE, None
        try:
            self.log.info("check mergeable")
            mergeable(
                config=self.event.config,
                app_id=conf.GITHUB_APP_ID,
                pull_request=self.event.pull_request,
                branch_protection=self.event.branch_protection,
                review_requests_count=self.event.review_requests_count,
                reviews=self.event.reviews,
                contexts=self.event.status_contexts,
                check_runs=self.event.check_runs,
                valid_signature=self.event.valid_signature,
                valid_merge_methods=self.event.valid_merge_methods,
            )
            self.log.info("okay")
            return MergeabilityResponse.OK, self.event
        except MissingAppID:
            return MergeabilityResponse.NOT_MERGEABLE, self.event
        except NotQueueable as e:
            await self.set_status(summary="cannot merge", detail=str(e))
            return MergeabilityResponse.NOT_MERGEABLE, self.event
        except MissingGithubMergeabilityState:
            self.log.info("missing mergeability state, need refresh")
            return MergeabilityResponse.NEED_REFRESH, self.event
        except WaitingForChecks:
            await self.set_status(summary="waiting for checks")
            return MergeabilityResponse.WAIT, self.event
        except NeedsBranchUpdate:
            await self.set_status(summary="need update")
            return MergeabilityResponse.NEEDS_UPDATE, self.event
        except BranchMerged:
            await self.set_status(
                summary="cannot merge", detail="branch merged already"
            )
            async with self.Client() as client:
                await client.delete_branch(
                    owner=self.owner,
                    repo=self.repo,
                    installation_id=self.installation_id,
                    branch=self.event.pull_request.headRefName,
                )
<<<<<<< HEAD
            return MergeabilityResponse.NOT_MERGEABLE, event
        except MergeConflict:
            self.log.info("merge conflict on branch")
            await self.notify_pr_creator()
            return MergeabilityResponse.NOT_MERGEABLE, event
=======
            return MergeabilityResponse.NOT_MERGEABLE, self.event
>>>>>>> 6492132d

    async def update(self) -> None:
        async with self.Client() as client:
            self.log.info("update")
            event = await self.get_event()
            if event is None:
                self.log.warning("problem")
                return
            await client.merge_branch(
                owner=self.owner,
                repo=self.repo,
                installation_id=self.installation_id,
                head=event.pull_request.baseRefName,
                base=event.pull_request.headRefName,
            )

    async def trigger_mergeability_check(self) -> None:
        async with self.Client() as client:
            await client.get_pull_request(
                owner=self.owner,
                repo=self.repo,
                number=self.number,
                installation_id=self.installation_id,
            )

    async def merge(self, event: EventInfoResponse) -> bool:
        async with self.Client() as client:
            res = await client.merge_pull_request(
                owner=self.owner,
                repo=self.repo,
                number=self.number,
                body=get_merge_body(event.config, event.pull_request),
                installation_id=self.installation_id,
            )
            return not res.status_code > 300

    async def delete_label(self, label: str) -> bool:
        """
        remove the PR label specified by `label_id` for a given `pr_number`
        """
        async with self.Client() as client:
            headers = client.get_headers(self.installation_id)
            res = await client.session.delete(
                f"https://api.github.com/repos/{self.owner}/{self.repo}/issues/{self.number}/labels/{label}",
                headers=headers,
            )
            return typing.cast(bool, res.status_code != 204)

    async def create_comment(self, body: str) -> bool:
        """
        create a comment on the speicifed `pr_number` with the given `body` as text.
        """
        async with self.Client() as client:
            headers = client.get_headers(self.installation_id)
            res = await client.session.post(
                f"https://api.github.com/repos/{self.owner}/{self.repo}/issues/{self.number}/comments",
                json=dict(body=body),
                headers=headers,
            )
            return typing.cast(bool, res.status_code != 200)

    async def notify_pr_creator(self) -> bool:
        """
        comment on PR with an `@$PR_CREATOR_NAME` and remove `automerge` label.

        Since we don't have atomicity we chose to remove the label first
        instead of creating the comment first as we would rather have no
        comment instead of multiple comments on each consecutive PR push.
        """

        event = await self.get_event()
        if not event:
            return False
        if not await self.delete_label(label=event.config.merge.automerge_label):
            return False

        body = textwrap.dedent(
            """
        This PR currently has a merge conflict. Please resolve this and then re-add the `automerge` label.
        """
        )
        return await self.create_comment(body)


@app.on_event("startup")
async def startup() -> None:
    await redis_webhook_queue.create()<|MERGE_RESOLUTION|>--- conflicted
+++ resolved
@@ -1,11 +1,8 @@
 from __future__ import annotations
 
 import asyncio
-<<<<<<< HEAD
 import os
 import textwrap
-=======
->>>>>>> 6492132d
 import typing
 from dataclasses import dataclass, field
 from enum import Enum, auto
@@ -24,11 +21,8 @@
 from kodiak.config import V1, BodyText, MergeBodyStyle, MergeTitleStyle
 from kodiak.evaluation import (
     BranchMerged,
-<<<<<<< HEAD
     MergeConflict,
-=======
     MissingAppID,
->>>>>>> 6492132d
     MissingGithubMergeabilityState,
     NeedsBranchUpdate,
     NotQueueable,
@@ -422,15 +416,7 @@
                     installation_id=self.installation_id,
                     branch=self.event.pull_request.headRefName,
                 )
-<<<<<<< HEAD
-            return MergeabilityResponse.NOT_MERGEABLE, event
-        except MergeConflict:
-            self.log.info("merge conflict on branch")
-            await self.notify_pr_creator()
-            return MergeabilityResponse.NOT_MERGEABLE, event
-=======
-            return MergeabilityResponse.NOT_MERGEABLE, self.event
->>>>>>> 6492132d
+
 
     async def update(self) -> None:
         async with self.Client() as client:
