--- conflicted
+++ resolved
@@ -5,11 +5,8 @@
 from kodiak.config import V1, MergeMethod
 from kodiak.evaluation import (
     BranchMerged,
-<<<<<<< HEAD
     MergeConflict,
-=======
     MissingAppID,
->>>>>>> 6492132d
     MissingGithubMergeabilityState,
     NeedsBranchUpdate,
     NotQueueable,
