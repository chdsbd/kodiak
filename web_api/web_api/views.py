import datetime
import logging
from dataclasses import asdict, dataclass
from typing import Optional, Union, cast
from urllib.parse import parse_qsl

import pydantic
import requests
import stripe
from django.conf import settings
from django.http import (
    HttpRequest,
    HttpResponse,
    HttpResponseBadRequest,
    HttpResponseRedirect,
    JsonResponse,
)
from django.shortcuts import get_object_or_404
from django.views.decorators.http import require_http_methods
from typing_extensions import Literal
from yarl import URL

<<<<<<< HEAD
from web_api import auth, billing
from web_api.exceptions import BadRequest, PermissionDenied
=======
from web_api import auth
from web_api.auth import AuthedHttpRequest
from web_api.exceptions import BadRequest, PermissionDenied, UnprocessableEntity
>>>>>>> 8281bf1b
from web_api.models import (
    Account,
    Address,
    AnonymousUser,
    PullRequestActivity,
    SyncAccountsError,
    User,
    UserPullRequestActivity,
)

logger = logging.getLogger(__name__)

stripe.api_key = settings.STRIPE_SECRET_KEY


def get_account_or_404(*, team_id: str, user: User) -> Account:
    return get_object_or_404(Account.objects.filter(memberships__user=user), id=team_id)


@auth.login_required
def ping(request: HttpRequest) -> HttpResponse:
    return JsonResponse({"ok": True})


def healthcheck(request: HttpRequest) -> HttpResponse:
    return JsonResponse({"ok": True})


DEFAULT_CURRENCY = "usd"


def get_discount_cents(
    sub_total: int, amount_off: Optional[int], percent_off: Optional[float],
) -> Optional[int]:
    if amount_off is not None:
        return amount_off
    if percent_off is not None:
        return int(sub_total * percent_off / 100)
    return None


@auth.login_required
def usage_billing(request: AuthedHttpRequest, team_id: str) -> HttpResponse:
    account = get_account_or_404(user=request.user, team_id=team_id)
    active_users = UserPullRequestActivity.get_active_users_in_last_30_days(account)
    subscription = None
    trial = None
    if account.trial_start and account.trial_expiration and account.trial_started_by:
        trial = dict(
            startDate=account.trial_start,
            endDate=account.trial_expiration,
            expired=account.trial_expired(),
            startedBy=dict(
                id=account.trial_started_by.id,
                name=account.trial_started_by.github_login,
                profileImgUrl=account.trial_started_by.profile_image(),
            ),
        )
    stripe_customer_info = account.get_stripe_customer_info()
    if stripe_customer_info:
        customer_address = None
        if stripe_customer_info.customer_address_line1 is not None:
            customer_address = dict(
                line1=stripe_customer_info.customer_address_line1,
                city=stripe_customer_info.customer_address_city,
                country=stripe_customer_info.customer_address_country,
                line2=stripe_customer_info.customer_address_line2,
                postalCode=stripe_customer_info.customer_address_postal_code,
                state=stripe_customer_info.customer_address_state,
            )
        plan_interval = (
            "year" if stripe_customer_info.plan_interval == "year" else "month"
        )
<<<<<<< HEAD
        sub_total = (
            stripe_customer_info.plan_amount
            * stripe_customer_info.subscription_quantity
        )

        discount_cents = get_discount_cents(
            sub_total=sub_total,
            amount_off=stripe_customer_info.customer_discount_coupon_amount_off,
            percent_off=stripe_customer_info.customer_discount_coupon_percent_off,
        )
        if discount_cents and stripe_customer_info.customer_discount_coupon_name:
            discount: Optional[dict] = dict(
                name=stripe_customer_info.customer_discount_coupon_name,
                discountCents=discount_cents,
            )
        else:
            discount = None
=======
        brand_title = (
            stripe_customer_info.payment_method_card_brand.title()
            if stripe_customer_info.payment_method_card_brand is not None
            else None
        )
>>>>>>> 8281bf1b
        subscription = dict(
            seats=stripe_customer_info.subscription_quantity,
            nextBillingDate=stripe_customer_info.next_billing_date,
            expired=False,
            cancelAt=datetime.datetime.fromtimestamp(
                stripe_customer_info.subscription_cancel_at
            )
            if stripe_customer_info.subscription_cancel_at
            else None,
            canceledAt=datetime.datetime.fromtimestamp(
                stripe_customer_info.subscription_canceled_at
            )
            if stripe_customer_info.subscription_canceled_at
            else None,
            cost=dict(
                totalCents=stripe_customer_info.upcoming_invoice_total
                if stripe_customer_info.upcoming_invoice_total
                else (
                    stripe_customer_info.plan_amount
                    * stripe_customer_info.subscription_quantity
                ),
                subTotalCents=sub_total,
                perSeatCents=stripe_customer_info.plan_amount,
                # currency is deprecated
                currency="usd",
                planInterval=plan_interval,
                planProductName=stripe_customer_info.plan_product_name
                or "Kodiak Seat License",
                discount=discount,
            ),
            billingEmail=stripe_customer_info.customer_email,
            contactEmails=account.contact_emails,
            customerName=stripe_customer_info.customer_name,
            customerAddress=customer_address,
<<<<<<< HEAD
            cardInfo="",
=======
            cardInfo=f"{brand_title} ({stripe_customer_info.payment_method_card_last4})",
>>>>>>> 8281bf1b
            viewerIsOrgOwner=request.user.is_admin(account),
            viewerCanModify=request.user.can_edit_subscription(account),
            limitBillingAccessToOwners=account.limit_billing_access_to_owners,
        )

    subscription_quantity = (
        stripe_customer_info.subscription_quantity if stripe_customer_info else 0
    )
    # we assign seats to users in order of first active for the last 30 days.
    allowed_user_ids = {
        user.github_id
        for user in sorted(active_users, key=lambda x: x.first_active_at)[
            :subscription_quantity
        ]
    }
    active_user_with_license_info = [
        dict(
            id=active_user.github_id,
            name=active_user.github_login,
            profileImgUrl=active_user.profile_image(),
            interactions=active_user.days_active,
            lastActiveDate=active_user.last_active_at.isoformat(),
            firstActiveDate=active_user.first_active_at.isoformat(),
            hasSeatLicense=(active_user.github_id in allowed_user_ids),
        )
        for active_user in active_users
    ]
    subscription_exemption = None

    if account.subscription_exempt:
        subscription_exemption = dict(message=account.subscription_exempt_message)

    return JsonResponse(
        dict(
            accountCanSubscribe=account.can_subscribe(),
            subscription=subscription,
            trial=trial,
            activeUsers=active_user_with_license_info,
            subscriptionExemption=subscription_exemption,
        )
    )


@auth.login_required
def activity(request: AuthedHttpRequest, team_id: str) -> HttpResponse:
    account = get_account_or_404(team_id=team_id, user=request.user)
    kodiak_activity_labels = []
    kodiak_activity_approved = []
    kodiak_activity_merged = []
    kodiak_activity_updated = []

    total_labels = []
    total_opened = []
    total_merged = []
    total_closed = []
    for day_activity in PullRequestActivity.objects.filter(
        github_installation_id=account.github_installation_id
    ).order_by("date"):
        kodiak_activity_labels.append(day_activity.date)
        kodiak_activity_approved.append(day_activity.kodiak_approved)
        kodiak_activity_merged.append(day_activity.kodiak_merged)
        kodiak_activity_updated.append(day_activity.kodiak_updated)
        total_labels.append(day_activity.date)
        total_opened.append(day_activity.total_opened)
        total_merged.append(day_activity.total_merged)
        total_closed.append(day_activity.total_closed)

    return JsonResponse(
        dict(
            kodiakActivity=dict(
                labels=kodiak_activity_labels,
                datasets=dict(
                    approved=kodiak_activity_approved,
                    merged=kodiak_activity_merged,
                    updated=kodiak_activity_updated,
                ),
            ),
            pullRequestActivity=dict(
                labels=total_labels,
                datasets=dict(
                    opened=total_opened, merged=total_merged, closed=total_closed
                ),
            ),
        )
    )


@auth.login_required
def current_account(request: AuthedHttpRequest, team_id: str) -> HttpResponse:
    account = get_account_or_404(team_id=team_id, user=request.user)
    return JsonResponse(
        dict(
            user=dict(
                id=request.user.id,
                name=request.user.github_login,
                profileImgUrl=request.user.profile_image(),
            ),
            org=dict(
                id=account.id,
                name=account.github_account_login,
                profileImgUrl=account.profile_image(),
            ),
            accounts=[
                dict(
                    id=x.id,
                    name=x.github_account_login,
                    profileImgUrl=x.profile_image(),
                )
                for x in Account.objects.filter(memberships__user=request.user)
            ],
        )
    )


@auth.login_required
def start_trial(request: AuthedHttpRequest, team_id: str) -> HttpResponse:
    account = get_account_or_404(team_id=team_id, user=request.user)
    billing_email = request.POST["billingEmail"]
    account.start_trial(request.user, billing_email=billing_email)
    return HttpResponse(status=204)


<<<<<<< HEAD
=======
class UpdateSubscriptionModel(pydantic.BaseModel):
    seats: int
    prorationTimestamp: int
    planPeriod: Literal["month", "year"] = "month"


@auth.login_required
def update_subscription(request: AuthedHttpRequest, team_id: str) -> HttpResponse:
    payload = UpdateSubscriptionModel.parse_obj(request.POST.dict())
    account = get_account_or_404(team_id=team_id, user=request.user)
    if not request.user.can_edit_subscription(account):
        raise PermissionDenied
    stripe_customer_info = account.stripe_customer_info()
    if stripe_customer_info is None:
        raise UnprocessableEntity("Subscription does not exist to modify.")

    subscription = stripe.Subscription.retrieve(stripe_customer_info.subscription_id)
    updated_subscription = stripe.Subscription.modify(
        subscription.id,
        items=[
            {
                "id": subscription["items"]["data"][0].id,
                "plan": plan_id_from_period(period=payload.planPeriod),
                "quantity": payload.seats,
            }
        ],
        proration_date=payload.prorationTimestamp,
    )
    # we only need to manually created invoices when a user modifies their
    # subscription within the same billing period.
    if payload.planPeriod == subscription.plan.interval:
        # when we upgrade a users plan Stripe will charge them on their next billing
        # cycle. To make Stripe charge for the upgrade immediately we must create an
        # invoice and pay it. If we don't pay the invoice Stripe will wait 1 hour
        # before attempting to charge user.
        invoice = stripe.Invoice.create(
            customer=stripe_customer_info.customer_id, auto_advance=True
        )
        # we must specify the payment method because our Stripe customers don't have
        # a default payment method, so the default invoicing will fail.
        stripe.Invoice.pay(
            invoice.id, payment_method=subscription.default_payment_method
        )
    stripe_customer_info.plan_amount = updated_subscription.plan.amount
    stripe_customer_info.plan_interval = updated_subscription.plan.interval

    stripe_customer_info.subscription_quantity = updated_subscription.quantity
    stripe_customer_info.subscription_current_period_end = (
        updated_subscription.current_period_end
    )
    stripe_customer_info.subscription_current_period_start = (
        updated_subscription.current_period_start
    )
    stripe_customer_info.save()
    account.update_bot()

    return HttpResponse(status=204)


>>>>>>> 8281bf1b
class AddressModel(pydantic.BaseModel):
    line1: Optional[str] = None
    city: Optional[str] = None
    country: Optional[str] = None
    line2: Optional[str] = None
    postalCode: Optional[str] = None
    state: Optional[str] = None


class UpdateBillingInfoModel(pydantic.BaseModel):
    email: Optional[pydantic.EmailStr] = None
    name: Optional[str] = None
    address: Optional[AddressModel] = None
    contactEmails: Optional[str] = None
    limitBillingAccessToOwners: Optional[bool] = None


@auth.login_required
def update_stripe_customer_info(
    request: AuthedHttpRequest, team_id: str
) -> HttpResponse:
    """
    Endpoint to allow users to update Stripe customer info.
    """
    account = get_account_or_404(team_id=team_id, user=request.user)
    payload = UpdateBillingInfoModel.parse_raw(request.body)
    if payload.limitBillingAccessToOwners is not None:
        if not request.user.is_admin(account):
            raise PermissionDenied
        account.limit_billing_access_to_owners = payload.limitBillingAccessToOwners
        account.save()

    if payload.contactEmails is not None:
        if not request.user.can_edit_subscription(account):
            raise PermissionDenied
        account.contact_emails = payload.contactEmails
        account.save()

    if (
        payload.email is not None
        or payload.name is not None
        or payload.address is not None
    ):
        if not request.user.can_edit_subscription(account):
            raise PermissionDenied
        account.update_billing_info(
            email=payload.email,
            name=payload.name,
            address=(
                Address(
                    line1=payload.address.line1,
                    city=payload.address.city,
                    country=payload.address.country,
                    line2=payload.address.line2,
                    postal_code=payload.address.postalCode,
                    state=payload.address.state,
                )
                if payload.address is not None
                else None
            ),
        )
    return HttpResponse(status=204)


class StartCheckoutModal(pydantic.BaseModel):
    seatCount: int = 1
    planPeriod: Literal["month", "year"] = "month"


@auth.login_required
def start_checkout(request: AuthedHttpRequest, team_id: str) -> HttpResponse:
    payload = StartCheckoutModal.parse_obj(request.POST.dict())
    account = get_account_or_404(team_id=team_id, user=request.user)
    # if available, using the existing customer_id allows us to pre-fill the
    # checkout form with their email.
    customer_id = account.stripe_customer_id or None

    # https://stripe.com/docs/api/checkout/sessions/create
    session = stripe.checkout.Session.create(
        client_reference_id=account.id,
        customer=customer_id,
        # cards only work with subscriptions and StripeCustomerInformation
        # depends on credit cards
        # (payment_method_card_{brand,exp_month,exp_year,last4}).
        payment_method_types=["card"],
        subscription_data={
            "items": [
                {
                    "plan": plan_id_from_period(period=payload.planPeriod),
                    "quantity": payload.seatCount,
                }
            ],
        },
        success_url=f"{settings.KODIAK_WEB_APP_URL}/t/{account.id}/usage?install_complete=1",
        cancel_url=f"{settings.KODIAK_WEB_APP_URL}/t/{account.id}/usage?start_subscription=1",
    )
    return JsonResponse(
        dict(
            stripeCheckoutSessionId=session.id,
            stripePublishableApiKey=settings.STRIPE_PUBLISHABLE_API_KEY,
        )
    )


@auth.login_required
def redirect_to_stripe_self_serve_portal(
    request: AuthedHttpRequest, team_id: str
) -> HttpResponse:
    """
    Redirect the user to the temp URL so they can access the stripe self serve portal

    https://stripe.com/docs/billing/subscriptions/integrating-self-serve-portal
    """
    account = get_account_or_404(team_id=team_id, user=request.user)

    customer_id = account.stripe_customer_id

    session_url = stripe.billing_portal.Session.create(
        customer=customer_id,
        return_url=f"{settings.KODIAK_WEB_APP_URL}/t/{account.id}/usage",
    ).url

    return HttpResponseRedirect(session_url)


@auth.login_required
<<<<<<< HEAD
=======
def modify_payment_details(request: AuthedHttpRequest, team_id: str) -> HttpResponse:
    account = get_account_or_404(team_id=team_id, user=request.user)
    if not request.user.can_edit_subscription(account):
        raise PermissionDenied
    session = stripe.checkout.Session.create(
        client_reference_id=account.id,
        customer=account.stripe_customer_id or None,
        mode="setup",
        payment_method_types=["card"],
        success_url=f"{settings.KODIAK_WEB_APP_URL}/t/{account.id}/usage?install_complete=1",
        cancel_url=f"{settings.KODIAK_WEB_APP_URL}/t/{account.id}/usage?modify_subscription=1",
    )
    return JsonResponse(
        dict(
            stripeCheckoutSessionId=session.id,
            stripePublishableApiKey=settings.STRIPE_PUBLISHABLE_API_KEY,
        )
    )


@auth.login_required
def cancel_subscription(request: AuthedHttpRequest, team_id: str) -> HttpResponse:
    account = get_account_or_404(team_id=team_id, user=request.user)
    if not request.user.can_edit_subscription(account):
        raise PermissionDenied

    customer_info = account.stripe_customer_info()
    if customer_info is not None:
        customer_info.cancel_subscription()
    return HttpResponse(status=204)


@auth.login_required
>>>>>>> 8281bf1b
@require_http_methods(["GET"])
def get_subscription_info(request: AuthedHttpRequest, team_id: str) -> JsonResponse:
    account = get_account_or_404(team_id=team_id, user=request.user)

    subscription_status = account.get_subscription_blocker()

    if subscription_status is not None:
        if subscription_status.kind == "trial_expired":
            return JsonResponse({"type": "TRIAL_EXPIRED"})

        if subscription_status.kind == "seats_exceeded":
            stripe_info = account.get_stripe_customer_info()
            license_count = 0
            if stripe_info and stripe_info.subscription_quantity:
                license_count = stripe_info.subscription_quantity
            active_user_count: int = len(
                UserPullRequestActivity.get_active_users_in_last_30_days(
                    account=account
                )
            )
            return JsonResponse(
                {
                    "type": "SUBSCRIPTION_OVERAGE",
                    "activeUserCount": active_user_count,
                    "licenseCount": license_count,
                }
            )

        if subscription_status.kind == "subscription_expired":
            return JsonResponse({"type": "SUBSCRIPTION_EXPIRED"})

    return JsonResponse({"type": "VALID_SUBSCRIPTION"})


def plan_id_from_period(period: Literal["month", "year"]) -> str:
    if period == "month":
        return cast(str, settings.STRIPE_PLAN_ID)
    if period == "year":
        return cast(str, settings.STRIPE_ANNUAL_PLAN_ID)
    return None


<<<<<<< HEAD
=======
class FetchProrationModal(pydantic.BaseModel):
    subscriptionQuantity: int
    subscriptionPeriod: Literal["month", "year"] = "month"


@auth.login_required
def fetch_proration(request: AuthedHttpRequest, team_id: str) -> HttpResponse:
    payload = FetchProrationModal.parse_obj(request.POST.dict())
    account = get_account_or_404(user=request.user, team_id=team_id)

    stripe_plan_id = plan_id_from_period(period=payload.subscriptionPeriod)

    customer_info = account.stripe_customer_info()
    if customer_info is not None:
        proration_date = int(time.time())
        return JsonResponse(
            dict(
                proratedCost=customer_info.preview_proration(
                    timestamp=proration_date,
                    subscription_quantity=payload.subscriptionQuantity,
                    plan_id=stripe_plan_id,
                ),
                prorationTime=proration_date,
            )
        )
    return HttpResponse(status=500)


>>>>>>> 8281bf1b
def stripe_webhook_handler(request: HttpRequest) -> HttpResponse:
    """
    After checkout, Stripe sends a checkout.session.completed event. Stripe will
    wait up to 10 seconds for this webhook to return before redirecting a user
    back to the return URL.

    https://stripe.com/docs/billing/webhooks
    """
    sig_header = request.META["HTTP_STRIPE_SIGNATURE"]
    try:
        event = stripe.Webhook.construct_event(
            payload=request.body,
            sig_header=sig_header,
            secret=settings.STRIPE_WEBHOOK_SECRET,
        )
    except ValueError:
        # Invalid payload
        logger.warning("problem parsing stripe payload", exc_info=True)
        raise BadRequest
    except stripe.error.SignatureVerificationError:
        logger.warning("invalid signature for webhook request", exc_info=True)
        raise BadRequest

    # https://stripe.com/docs/billing/lifecycle#subscription-lifecycle

    # triggered when a customer completes the Stripe Checkout form.
    # https://stripe.com/docs/payments/checkout/fulfillment#webhooks
    if event.type == "checkout.session.completed":
        # Stripe will wait until this webhook handler returns to redirect from checkout
        checkout_session = event.data.object
        if checkout_session.mode != "subscription":
            logger.warning(
                "expected checkout_session.mode=subscription, found %s",
                checkout_session.mode,
            )
        # subscription occurs after a user creates a subscription through
        # the checkout.
        billing.handle_checkout_complete(
            account_id=checkout_session.client_reference_id,
            customer_id=checkout_session.customer,
        )

    # triggered whenever a subscription is paid. We need to update the
    # subscription to have the correct period information.
    elif event.type == "invoice.paid":
        invoice = event.data.object
        billing.handle_subscription_update(customer_id=invoice.customer)

    # Occurs whenever an invoice payment attempt fails, due either to a declined
    # payment or to the lack of a stored payment method.
    #
    # When a payment fails the user will get an email and Stripe will send a
    # push notification.
    elif event.type == "invoice.payment_failed":
        logger.error("invoice.payment_failed %s", event)

    # Occurs whenever a subscription changes (e.g., switching from one plan to
    # another, or changing the status from trial to active).
    elif event.type == "customer.updated":
        customer = event.data.object
        billing.update_customer(customer_id=customer.id)
    elif event.type == "customer.subscription.updated":
        subscription = event.data.object
        billing.handle_subscription_update(customer_id=subscription.customer)
    # Occurs whenever a customer's subscription ends.
    elif event.type == "customer.subscription.deleted":
        subscription = event.data.object
        billing.cancel_subscription(customer_id=event.data.object.customer)

    elif event.type in {
        "customer.discount.created",
        "customer.discount.updated",
        "customer.discount.deleted",
    }:
        discount = event.data.object
        billing.handle_subscription_update(customer_id=discount.customer)
    else:
        # Unexpected event type
        raise BadRequest

    return HttpResponse(status=200)


@auth.login_required
def accounts(request: AuthedHttpRequest) -> HttpResponse:
    return JsonResponse(
        [
            dict(id=x.id, name=x.github_account_login, profileImgUrl=x.profile_image())
            for x in Account.objects.filter(memberships__user=request.user).order_by(
                "github_account_login"
            )
        ],
        safe=False,
    )


def oauth_login(request: HttpRequest) -> HttpResponse:
    """
    Entry point to oauth flow.

    We keep this as a simple endpoint on the API to redirect users to from the
    frontend. This way we keep complexity within the API.

    https://developer.github.com/apps/building-github-apps/identifying-and-authorizing-users-for-github-apps/#1-request-a-users-github-identity
    """
    state = request.GET.get("state")
    if not state:
        return HttpResponseBadRequest("Missing required state parameter")
    oauth_url = URL("https://github.com/login/oauth/authorize").with_query(
        dict(
            client_id=settings.KODIAK_API_GITHUB_CLIENT_ID,
            redirect_uri=settings.KODIAK_WEB_AUTHED_LANDING_PATH,
            state=state,
        )
    )
    return HttpResponseRedirect(str(oauth_url))


# TODO: handle deauthorization webhook
# https://developer.github.com/apps/building-github-apps/identifying-and-authorizing-users-for-github-apps/#handling-a-revoked-github-app-authorization

# TODO: Handle installation event webhooks


@dataclass
class Error:
    error: str
    error_description: str
    ok: Literal[False] = False


@dataclass
class Success:
    ok: Literal[True] = True


def process_login_request(request: HttpRequest) -> Union[Success, Error]:
    session_oauth_state = request.POST.get("serverState", None)
    request_oauth_state = request.POST.get("clientState", None)
    if (
        not session_oauth_state
        or not request_oauth_state
        or session_oauth_state != request_oauth_state
    ):
        return Error(
            error="OAuthStateMismatch",
            error_description="State parameters must match.",
        )

    # handle errors
    if request.POST.get("error"):
        return Error(
            error=request.POST["error"],
            error_description=request.POST.get("error_description") or "",
        )

    code = request.POST.get("code")
    if not code:
        return Error(
            error="OAuthMissingCode",
            error_description="Payload should have a code parameter.",
        )

    payload = dict(
        client_id=settings.KODIAK_API_GITHUB_CLIENT_ID,
        client_secret=settings.KODIAK_API_GITHUB_CLIENT_SECRET,
        code=code,
    )
    access_res = requests.post(
        "https://github.com/login/oauth/access_token", payload, timeout=5
    )
    try:
        access_res.raise_for_status()
    except (requests.HTTPError, requests.exceptions.Timeout):
        return Error(
            error="OAuthServerError", error_description="Failed to fetch access token."
        )
    access_res_data = dict(parse_qsl(access_res.text))
    access_token_error = access_res_data.get("error")
    if access_token_error:
        return Error(
            error=access_token_error,
            error_description=access_res_data.get("error_description", ""),
        )

    access_token = access_res_data.get("access_token")
    if not access_token:
        return Error(
            error="OAuthMissingAccessToken",
            error_description="OAuth missing access token.",
        )

    # fetch information about the user using their oauth access token.
    user_data_res = requests.get(
        "https://api.github.com/user",
        headers=dict(authorization=f"Bearer {access_token}"),
        timeout=5,
    )
    try:
        user_data_res.raise_for_status()
    except (requests.HTTPError, requests.exceptions.Timeout):
        return Error(
            error="OAuthServerError",
            error_description="Failed to fetch account information from GitHub.",
        )
    user_data = user_data_res.json()
    github_login = user_data["login"]
    github_account_id = int(user_data["id"])

    existing_user: Optional[User] = User.objects.filter(
        github_id=github_account_id
    ).first()
    if existing_user:
        existing_user.github_login = github_login
        existing_user.github_access_token = access_token
        existing_user.save()
        user = existing_user
    else:
        user = User.objects.create(
            github_id=github_account_id,
            github_login=github_login,
            github_access_token=access_token,
        )
    # TODO(chdsbd): Run this in as a background job if the user is an existing
    # user.
    try:
        user.sync_accounts()
    except SyncAccountsError:
        logger.warning("sync_accounts failed", exc_info=True)
        # ignore the errors if we were an existing user as we can use old data.
        if not existing_user:
            return Error(
                error="AccountSyncFailure",
                error_description="Failed to sync GitHub accounts for user.",
            )

    auth.login(user, request)
    return Success()


@require_http_methods(["POST", "OPTIONS"])
def oauth_complete(request: HttpRequest) -> HttpResponse:
    """
    OAuth callback handler from GitHub.
    We get a code from GitHub that we can use with our client secret to get an
    OAuth token for a GitHub user. The GitHub OAuth token only expires when the
    user uninstalls the app.
    https://developer.github.com/apps/building-github-apps/identifying-and-authorizing-users-for-github-apps/#2-users-are-redirected-back-to-your-site-by-github
    """
    if request.method == "POST":
        login_result = process_login_request(request)
        return JsonResponse(asdict(login_result))
    return HttpResponse()


def logout(request: HttpRequest) -> HttpResponse:
    request.session.flush()
    request.user = AnonymousUser()  # type: ignore [assignment]
    return HttpResponse(status=201)


@auth.login_required
@require_http_methods(["POST"])
def sync_accounts(request: AuthedHttpRequest) -> HttpResponse:
    try:
        request.user.sync_accounts()
    except SyncAccountsError:
        return JsonResponse(dict(ok=False))
    return JsonResponse(dict(ok=True))


def debug_sentry(request: HttpRequest) -> HttpResponse:
    return HttpResponse(1 / 0)<|MERGE_RESOLUTION|>--- conflicted
+++ resolved
@@ -1,7 +1,7 @@
 import datetime
 import logging
 from dataclasses import asdict, dataclass
-from typing import Optional, Union, cast
+from typing import Any, Dict, Optional, Union, cast
 from urllib.parse import parse_qsl
 
 import pydantic
@@ -20,14 +20,9 @@
 from typing_extensions import Literal
 from yarl import URL
 
-<<<<<<< HEAD
 from web_api import auth, billing
+from web_api.auth import AuthedHttpRequest
 from web_api.exceptions import BadRequest, PermissionDenied
-=======
-from web_api import auth
-from web_api.auth import AuthedHttpRequest
-from web_api.exceptions import BadRequest, PermissionDenied, UnprocessableEntity
->>>>>>> 8281bf1b
 from web_api.models import (
     Account,
     Address,
@@ -101,7 +96,6 @@
         plan_interval = (
             "year" if stripe_customer_info.plan_interval == "year" else "month"
         )
-<<<<<<< HEAD
         sub_total = (
             stripe_customer_info.plan_amount
             * stripe_customer_info.subscription_quantity
@@ -113,19 +107,12 @@
             percent_off=stripe_customer_info.customer_discount_coupon_percent_off,
         )
         if discount_cents and stripe_customer_info.customer_discount_coupon_name:
-            discount: Optional[dict] = dict(
+            discount: Optional[Dict[str, Any]] = dict(
                 name=stripe_customer_info.customer_discount_coupon_name,
                 discountCents=discount_cents,
             )
         else:
             discount = None
-=======
-        brand_title = (
-            stripe_customer_info.payment_method_card_brand.title()
-            if stripe_customer_info.payment_method_card_brand is not None
-            else None
-        )
->>>>>>> 8281bf1b
         subscription = dict(
             seats=stripe_customer_info.subscription_quantity,
             nextBillingDate=stripe_customer_info.next_billing_date,
@@ -160,11 +147,7 @@
             contactEmails=account.contact_emails,
             customerName=stripe_customer_info.customer_name,
             customerAddress=customer_address,
-<<<<<<< HEAD
             cardInfo="",
-=======
-            cardInfo=f"{brand_title} ({stripe_customer_info.payment_method_card_last4})",
->>>>>>> 8281bf1b
             viewerIsOrgOwner=request.user.is_admin(account),
             viewerCanModify=request.user.can_edit_subscription(account),
             limitBillingAccessToOwners=account.limit_billing_access_to_owners,
@@ -287,68 +270,6 @@
     return HttpResponse(status=204)
 
 
-<<<<<<< HEAD
-=======
-class UpdateSubscriptionModel(pydantic.BaseModel):
-    seats: int
-    prorationTimestamp: int
-    planPeriod: Literal["month", "year"] = "month"
-
-
-@auth.login_required
-def update_subscription(request: AuthedHttpRequest, team_id: str) -> HttpResponse:
-    payload = UpdateSubscriptionModel.parse_obj(request.POST.dict())
-    account = get_account_or_404(team_id=team_id, user=request.user)
-    if not request.user.can_edit_subscription(account):
-        raise PermissionDenied
-    stripe_customer_info = account.stripe_customer_info()
-    if stripe_customer_info is None:
-        raise UnprocessableEntity("Subscription does not exist to modify.")
-
-    subscription = stripe.Subscription.retrieve(stripe_customer_info.subscription_id)
-    updated_subscription = stripe.Subscription.modify(
-        subscription.id,
-        items=[
-            {
-                "id": subscription["items"]["data"][0].id,
-                "plan": plan_id_from_period(period=payload.planPeriod),
-                "quantity": payload.seats,
-            }
-        ],
-        proration_date=payload.prorationTimestamp,
-    )
-    # we only need to manually created invoices when a user modifies their
-    # subscription within the same billing period.
-    if payload.planPeriod == subscription.plan.interval:
-        # when we upgrade a users plan Stripe will charge them on their next billing
-        # cycle. To make Stripe charge for the upgrade immediately we must create an
-        # invoice and pay it. If we don't pay the invoice Stripe will wait 1 hour
-        # before attempting to charge user.
-        invoice = stripe.Invoice.create(
-            customer=stripe_customer_info.customer_id, auto_advance=True
-        )
-        # we must specify the payment method because our Stripe customers don't have
-        # a default payment method, so the default invoicing will fail.
-        stripe.Invoice.pay(
-            invoice.id, payment_method=subscription.default_payment_method
-        )
-    stripe_customer_info.plan_amount = updated_subscription.plan.amount
-    stripe_customer_info.plan_interval = updated_subscription.plan.interval
-
-    stripe_customer_info.subscription_quantity = updated_subscription.quantity
-    stripe_customer_info.subscription_current_period_end = (
-        updated_subscription.current_period_end
-    )
-    stripe_customer_info.subscription_current_period_start = (
-        updated_subscription.current_period_start
-    )
-    stripe_customer_info.save()
-    account.update_bot()
-
-    return HttpResponse(status=204)
-
-
->>>>>>> 8281bf1b
 class AddressModel(pydantic.BaseModel):
     line1: Optional[str] = None
     city: Optional[str] = None
@@ -475,42 +396,6 @@
 
 
 @auth.login_required
-<<<<<<< HEAD
-=======
-def modify_payment_details(request: AuthedHttpRequest, team_id: str) -> HttpResponse:
-    account = get_account_or_404(team_id=team_id, user=request.user)
-    if not request.user.can_edit_subscription(account):
-        raise PermissionDenied
-    session = stripe.checkout.Session.create(
-        client_reference_id=account.id,
-        customer=account.stripe_customer_id or None,
-        mode="setup",
-        payment_method_types=["card"],
-        success_url=f"{settings.KODIAK_WEB_APP_URL}/t/{account.id}/usage?install_complete=1",
-        cancel_url=f"{settings.KODIAK_WEB_APP_URL}/t/{account.id}/usage?modify_subscription=1",
-    )
-    return JsonResponse(
-        dict(
-            stripeCheckoutSessionId=session.id,
-            stripePublishableApiKey=settings.STRIPE_PUBLISHABLE_API_KEY,
-        )
-    )
-
-
-@auth.login_required
-def cancel_subscription(request: AuthedHttpRequest, team_id: str) -> HttpResponse:
-    account = get_account_or_404(team_id=team_id, user=request.user)
-    if not request.user.can_edit_subscription(account):
-        raise PermissionDenied
-
-    customer_info = account.stripe_customer_info()
-    if customer_info is not None:
-        customer_info.cancel_subscription()
-    return HttpResponse(status=204)
-
-
-@auth.login_required
->>>>>>> 8281bf1b
 @require_http_methods(["GET"])
 def get_subscription_info(request: AuthedHttpRequest, team_id: str) -> JsonResponse:
     account = get_account_or_404(team_id=team_id, user=request.user)
@@ -553,37 +438,6 @@
     return None
 
 
-<<<<<<< HEAD
-=======
-class FetchProrationModal(pydantic.BaseModel):
-    subscriptionQuantity: int
-    subscriptionPeriod: Literal["month", "year"] = "month"
-
-
-@auth.login_required
-def fetch_proration(request: AuthedHttpRequest, team_id: str) -> HttpResponse:
-    payload = FetchProrationModal.parse_obj(request.POST.dict())
-    account = get_account_or_404(user=request.user, team_id=team_id)
-
-    stripe_plan_id = plan_id_from_period(period=payload.subscriptionPeriod)
-
-    customer_info = account.stripe_customer_info()
-    if customer_info is not None:
-        proration_date = int(time.time())
-        return JsonResponse(
-            dict(
-                proratedCost=customer_info.preview_proration(
-                    timestamp=proration_date,
-                    subscription_quantity=payload.subscriptionQuantity,
-                    plan_id=stripe_plan_id,
-                ),
-                prorationTime=proration_date,
-            )
-        )
-    return HttpResponse(status=500)
-
-
->>>>>>> 8281bf1b
 def stripe_webhook_handler(request: HttpRequest) -> HttpResponse:
     """
     After checkout, Stripe sends a checkout.session.completed event. Stripe will
