--- conflicted
+++ resolved
@@ -34,41 +34,18 @@
 
 
 def create_stripe_customer_info() -> StripeCustomerInformation:
-<<<<<<< HEAD
-    return cast(
-        StripeCustomerInformation,
-        StripeCustomerInformation.objects.create(
-            customer_id="cus_H2pvQ2kt7nk0JY",
-            subscription_id="sub_Gu1xedsfo1",
-            plan_id="plan_G2df31A4G5JzQ",
-            customer_email="accounting@acme-corp.com",
-            customer_balance=0,
-            customer_created=1585781308,
-            plan_amount=499,
-            subscription_quantity=3,
-            subscription_start_date=1585781784,
-            subscription_current_period_start=0,
-            subscription_current_period_end=100,
-        ),
-=======
     return StripeCustomerInformation.objects.create(
         customer_id="cus_H2pvQ2kt7nk0JY",
         subscription_id="sub_Gu1xedsfo1",
         plan_id="plan_G2df31A4G5JzQ",
-        payment_method_id="pm_22dldxf3",
         customer_email="accounting@acme-corp.com",
         customer_balance=0,
         customer_created=1585781308,
-        payment_method_card_brand="mastercard",
-        payment_method_card_exp_month="03",
-        payment_method_card_exp_year="32",
-        payment_method_card_last4="4242",
         plan_amount=499,
         subscription_quantity=3,
         subscription_start_date=1585781784,
         subscription_current_period_start=0,
         subscription_current_period_end=100,
->>>>>>> 8281bf1b
     )
 
 
