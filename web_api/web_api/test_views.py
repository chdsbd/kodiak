--- conflicted
+++ resolved
@@ -1,11 +1,7 @@
 import datetime
 import json
 import time
-<<<<<<< HEAD
-from typing import Any, Union, cast
-=======
-from typing import Any, Dict, Iterator, Optional, Tuple, Type, Union
->>>>>>> 8281bf1b
+from typing import Any, Dict, Iterator, Optional, Union
 
 import pytest
 import responses
@@ -50,122 +46,6 @@
     )
 
 
-<<<<<<< HEAD
-=======
-PRIMARY_KEYS = iter(range(1000, 100000))
-
-
-def create_pk() -> int:
-    return next(PRIMARY_KEYS)
-
-
-def create_account(
-    *,
-    stripe_customer_id: str = "cus_523405923045",
-    github_account_login: str = "acme-corp",
-    github_account_type: Literal["User", "Organization"] = "User",
-) -> Account:
-
-    return Account.objects.create(
-        github_installation_id=create_pk(),
-        github_account_id=create_pk(),
-        github_account_login=github_account_login,
-        github_account_type=github_account_type,
-        stripe_customer_id=stripe_customer_id,
-    )
-
-
-def create_org_account(
-    user: User,
-    role: Literal["member", "admin"] = "member",
-    limit_billing_access_to_owners: bool = False,
-) -> Tuple[Account, AccountMembership]:
-    account_id = create_pk()
-    account = Account.objects.create(
-        github_installation_id=create_pk(),
-        github_account_id=account_id,
-        github_account_login=f"Acme-corp-{account_id}",
-        github_account_type="Organization",
-        stripe_customer_id=f"cus_Ged32s2xnx12-{account_id}",
-        limit_billing_access_to_owners=limit_billing_access_to_owners,
-    )
-    membership = AccountMembership.objects.create(account=account, user=user, role=role)
-    return (account, membership)
-
-
-def create_stripe_customer_info(
-    customer_id: str = "cus_eG4134df",
-    subscription_id: str = "sub_Gu1xedsfo1",
-    subscription_current_period_start: int = 1650581784,
-    subscription_current_period_end: int = 1658357784,
-) -> StripeCustomerInformation:
-    return StripeCustomerInformation.objects.create(
-        customer_id=customer_id,
-        subscription_id=subscription_id,
-        plan_id="plan_G2df31A4G5JzQ",
-        payment_method_id="pm_22dldxf3",
-        customer_email="accounting@acme-corp.com",
-        customer_balance=0,
-        customer_created=1585781308,
-        payment_method_card_brand="mastercard",
-        payment_method_card_exp_month="03",
-        payment_method_card_exp_year="32",
-        payment_method_card_last4="4242",
-        plan_amount=499,
-        plan_interval="month",
-        subscription_quantity=3,
-        subscription_start_date=1585781784,
-        subscription_current_period_start=subscription_current_period_start,
-        subscription_current_period_end=subscription_current_period_end,
-    )
-
-
-def create_stripe_payment_method() -> stripe.PaymentMethod:
-    return stripe.PaymentMethod.construct_from(
-        dict(
-            object="payment_method",
-            id="pm_55yfgbc6",
-            card=dict(brand="mastercard", exp_month="04", exp_year="22", last4="4040"),
-        ),
-        "fake-key",
-    )
-
-
-class Unset:
-    pass
-
-
-def create_stripe_customer(
-    *,
-    id: str = "cus_Gz7jQFKdh4KirU",
-    address: Optional[Union[Dict[str, Any], Type[Unset]]] = Unset,
-) -> stripe.Customer:
-    if address == Unset:
-        address = dict(
-            line1="123 Main St",
-            line2="Apt 2B",
-            city="Cambridge",
-            state="Massachusetts",
-            postal_code="02139",
-            country="United States",
-        )
-    return stripe.Customer.construct_from(
-        dict(
-            object="customer",
-            id=id,
-            address=address,
-            balance=0,
-            created=1592096376,
-            currency="usd",
-            email="accounting@acme.corp",
-            name="Acme Corp Inc",
-            subscriptions=dict(data=[dict(id="sub_Gu1xedsfo1")]),
-        ),
-        "fake-key",
-    )
-
-
->>>>>>> 8281bf1b
 @pytest.fixture
 def mocked_responses() -> Iterator[responses.RequestsMock]:
     with responses.RequestsMock() as rsps:
@@ -507,353 +387,6 @@
     assert res.json()["accountCanSubscribe"] is False
 
 
-<<<<<<< HEAD
-=======
-@pytest.mark.django_db
-def test_fetch_proration(authed_client: Client, user: User, mocker: Any) -> None:
-    """
-    Verify that our proration endpoint correctly handles proration.
-    """
-    account, _membership = create_org_account(user)
-    create_stripe_customer_info(customer_id=account.stripe_customer_id)
-    patched_stripe_subscription_retrieve = mocker.patch(
-        "web_api.models.stripe.Subscription.retrieve",
-        spec=stripe.Subscription.retrieve,
-        return_value=create_stripe_subscription(),
-    )
-    fake_invoice = stripe.Invoice.construct_from(
-        {
-            "id": "in_1GN9MwCoyKa1V9Y6Ox2tehjN",
-            "object": "invoice",
-            "lines": {
-                "data": [
-                    {
-                        "id": "il_tmp_aad05f08b40091",
-                        "object": "line_item",
-                        "amount": 4990,
-                        "period": {"end": 1623632393, "start": 1592096393},
-                    }
-                ],
-                "object": "list",
-            },
-        },
-        "fake-key",
-    )
-    patched_stripe_invoice_upcoming = mocker.patch(
-        "web_api.models.stripe.Invoice.upcoming",
-        spec=stripe.Invoice.upcoming,
-        return_value=fake_invoice,
-    )
-    res = authed_client.post(
-        f"/v1/t/{account.id}/fetch_proration", {"subscriptionQuantity": 4}
-    )
-    assert res.status_code == 200
-    assert res.json()["proratedCost"] == 4990
-    assert isinstance(res.json()["prorationTime"], int)
-    assert patched_stripe_subscription_retrieve.call_count == 1
-    assert patched_stripe_invoice_upcoming.call_count == 1
-
-
-@pytest.mark.django_db
-def test_fetch_proration_different_plans(
-    authed_client: Client, user: User, mocker: Any
-) -> None:
-    """
-    Check support for different plans.
-    """
-    patched_stripe_customer_information = mocker.patch(
-        "web_api.models.StripeCustomerInformation.preview_proration",
-        spec=StripeCustomerInformation.preview_proration,
-        return_value=4567,
-    )
-    account, _membership = create_org_account(user)
-    create_stripe_customer_info(customer_id=account.stripe_customer_id)
-
-    # we should default to the "monthly" plan period.
-    res = authed_client.post(
-        f"/v1/t/{account.id}/fetch_proration", {"subscriptionQuantity": 4}
-    )
-    assert res.status_code == 200
-    assert res.json()["proratedCost"] == 4567
-    assert isinstance(res.json()["prorationTime"], int)
-    assert patched_stripe_customer_information.call_count == 1
-    _args, kwargs = patched_stripe_customer_information.call_args
-    assert kwargs["subscription_quantity"] == 4
-    assert kwargs["plan_id"] == settings.STRIPE_PLAN_ID
-
-    # verify we respect the `subscriptionPeriod` argument for proration.
-    for index, period_plan in enumerate(
-        [("year", settings.STRIPE_ANNUAL_PLAN_ID), ("month", settings.STRIPE_PLAN_ID)]
-    ):
-        period, plan = period_plan
-        seats = index + 5
-        res = authed_client.post(
-            f"/v1/t/{account.id}/fetch_proration",
-            {"subscriptionQuantity": seats, "subscriptionPeriod": period},
-        )
-        assert res.status_code == 200
-        assert res.json()["proratedCost"] == 4567
-        _args, kwargs = patched_stripe_customer_information.call_args
-        assert kwargs["subscription_quantity"] == seats
-        assert kwargs["plan_id"] == plan
-        assert patched_stripe_customer_information.call_count == index + 2
-
-
-@pytest.mark.django_db
-def test_update_subscription(
-    authed_client: Client, user: User, other_user: User, mocker: Any
-) -> None:
-    """
-    Verify that updating an Account's subscription updates Stripe.
-    """
-    ONE_DAY_SEC = 60 * 60 * 24
-    period_start = int(time.time())
-    period_end = period_start + 30 * ONE_DAY_SEC  # start plus one month.
-    update_bot = mocker.patch("web_api.models.Account.update_bot")
-
-    fake_subscription = create_stripe_subscription()
-    stripe_subscription_retrieve = mocker.patch(
-        "web_api.models.stripe.Subscription.retrieve", return_value=fake_subscription
-    )
-    stripe_subscription_modify = mocker.patch(
-        "web_api.models.stripe.Subscription.modify", return_value=fake_subscription
-    )
-    fake_invoice = stripe.Invoice.construct_from(
-        dict(object="invoice", id="in_00000000000000"), "fake-key",
-    )
-    stripe_invoice_create = mocker.patch(
-        "web_api.models.stripe.Invoice.create", return_value=fake_invoice
-    )
-    stripe_invoice_pay = mocker.patch("web_api.models.stripe.Invoice.pay")
-    assert user.github_login is not None
-    account = create_account(
-        github_account_login=user.github_login, stripe_customer_id="cus_Ged32s2xnx12",
-    )
-    AccountMembership.objects.create(account=account, user=user, role="admin")
-    create_stripe_customer_info(
-        customer_id=account.stripe_customer_id,
-        subscription_current_period_start=period_start,
-        subscription_current_period_end=period_end,
-    )
-    assert stripe_subscription_retrieve.call_count == 0
-    assert stripe_subscription_modify.call_count == 0
-    assert update_bot.call_count == 0
-    res = authed_client.post(
-        f"/v1/t/{account.id}/update_subscription",
-        dict(prorationTimestamp=period_start + 4 * ONE_DAY_SEC, seats=24),
-    )
-    assert res.status_code == 204
-    assert stripe_subscription_retrieve.call_count == 1
-    assert update_bot.call_count == 1
-    assert stripe_subscription_modify.call_count == 1
-    _args, kwargs = stripe_subscription_modify.call_args
-    assert kwargs["items"][0]["plan"] == settings.STRIPE_PLAN_ID
-    assert stripe_invoice_create.call_count == 1
-    assert stripe_invoice_pay.call_count == 1
-
-    # verify we can specify the monthly planPeriod and that the API calls Stripe
-    # with the correct plan id.
-    res = authed_client.post(
-        f"/v1/t/{account.id}/update_subscription",
-        dict(
-            prorationTimestamp=period_start + 4 * ONE_DAY_SEC,
-            seats=8,
-            planPeriod="month",
-        ),
-    )
-    assert res.status_code == 204
-    assert stripe_subscription_retrieve.call_count == 2
-    assert update_bot.call_count == 2
-    assert stripe_subscription_modify.call_count == 2
-    _args, kwargs = stripe_subscription_modify.call_args
-    assert kwargs["items"][0]["plan"] == settings.STRIPE_PLAN_ID
-    assert stripe_invoice_create.call_count == 2
-    assert stripe_invoice_pay.call_count == 2
-
-    # verify we can specify the yearly planPeriod and that the API calls Stripe
-    # with the correct plan id.
-    res = authed_client.post(
-        f"/v1/t/{account.id}/update_subscription",
-        dict(
-            prorationTimestamp=period_start + 4 * ONE_DAY_SEC,
-            seats=4,
-            planPeriod="year",
-        ),
-    )
-    assert res.status_code == 204
-    assert stripe_subscription_retrieve.call_count == 3
-    assert update_bot.call_count == 3
-    assert stripe_subscription_modify.call_count == 3
-    _args, kwargs = stripe_subscription_modify.call_args
-    assert kwargs["items"][0]["plan"] == settings.STRIPE_ANNUAL_PLAN_ID
-    assert stripe_invoice_create.call_count == 2, "not hit because we're changing plans"
-    assert stripe_invoice_pay.call_count == 2, "not hit because we're changing plans"
-
-
-def create_stripe_subscription(
-    interval: Literal["month", "year"] = "month"
-) -> stripe.Subscription:
-    return stripe.Subscription.construct_from(
-        dict(
-            object="subscription",
-            id="sub_Gu1xedsfo1",
-            current_period_end=1690982549,
-            current_period_start=1688304149,
-            items=dict(data=[dict(object="subscription_item", id="si_Gx234091sd2")]),
-            plan=dict(
-                id=settings.STRIPE_ANNUAL_PLAN_ID,
-                object="plan",
-                amount=499,
-                interval=interval,
-                interval_count=1,
-            ),
-            quantity=4,
-            start_date=1443556775,
-            default_payment_method="pm_22dldxf3",
-        ),
-        "fake-key",
-    )
-
-
-@pytest.mark.django_db
-def test_update_subscription_switch_plans(
-    authed_client: Client, user: User, other_user: User, mocker: Any
-) -> None:
-    """
-    When we switch between plans we do _not_ want to manually create an invoice
-    because Stripe already charges the user. If we attempt to invoice like we do
-    for intra-plan upgrades we'll get an API exception from Stripe saying
-    nothing to change.
-    """
-    update_bot = mocker.patch("web_api.models.Account.update_bot")
-
-    stripe_subscription_retrieve = mocker.patch(
-        "web_api.models.stripe.Subscription.retrieve",
-        return_value=create_stripe_subscription(interval="month"),
-    )
-    stripe_subscription_modify = mocker.patch(
-        "web_api.models.stripe.Subscription.modify",
-        return_value=create_stripe_subscription(interval="year"),
-    )
-    fake_invoice = stripe.Invoice.construct_from(
-        dict(object="invoice", id="in_00000000000000"), "fake-key",
-    )
-    stripe_invoice_create = mocker.patch(
-        "web_api.models.stripe.Invoice.create", return_value=fake_invoice
-    )
-    stripe_invoice_pay = mocker.patch("web_api.models.stripe.Invoice.pay")
-    account, _membership = create_org_account(user=user, role="admin")
-    stripe_customer_info = create_stripe_customer_info(
-        customer_id=account.stripe_customer_id
-    )
-    assert stripe_subscription_retrieve.call_count == 0
-    assert stripe_subscription_modify.call_count == 0
-    assert update_bot.call_count == 0
-    assert stripe_customer_info.plan_interval == "month"
-
-    res = authed_client.post(
-        f"/v1/t/{account.id}/update_subscription",
-        dict(prorationTimestamp=123456789, seats=4, planPeriod="year"),
-    )
-    assert res.status_code == 204
-    assert stripe_subscription_retrieve.call_count == 1
-    assert update_bot.call_count == 1
-    assert stripe_subscription_modify.call_count == 1
-    _args, kwargs = stripe_subscription_modify.call_args
-    assert kwargs["items"][0]["plan"] == settings.STRIPE_ANNUAL_PLAN_ID
-    assert stripe_invoice_create.call_count == 0, "not hit because we're changing plans"
-    assert stripe_invoice_pay.call_count == 0, "not hit because we're changing plans"
-    stripe_customer_info.refresh_from_db()
-    assert stripe_customer_info.plan_interval == "year"
-
-
-@pytest.mark.django_db
-def test_update_subscription_missing_customer(
-    authed_client: Client, user: User, other_user: User, mocker: Any
-) -> None:
-    """
-    We should get an error when we try to update a subscription for an Account
-    that doesn't have an associated subscription.
-    """
-    fake_subscription = create_stripe_subscription()
-
-    stripe_subscription_retrieve = mocker.patch(
-        "web_api.models.stripe.Subscription.retrieve", return_value=fake_subscription
-    )
-    stripe_subscription_modify = mocker.patch(
-        "web_api.models.stripe.Subscription.modify", return_value=fake_subscription
-    )
-    assert user.github_login is not None
-    account = create_account(
-        github_account_login=user.github_login, stripe_customer_id="cus_Ged32s2xnx12",
-    )
-    AccountMembership.objects.create(account=account, user=user, role="admin")
-    assert (
-        StripeCustomerInformation.objects.count() == 0
-    ), "we shouldn't have an associated subscription for this test."
-    assert stripe_subscription_retrieve.call_count == 0
-    assert stripe_subscription_modify.call_count == 0
-    res = authed_client.post(
-        f"/v1/t/{account.id}/update_subscription",
-        dict(prorationTimestamp=1650581784, seats=24),
-    )
-    assert res.status_code == 422
-    assert res.json()["message"] == "Subscription does not exist to modify."
-    assert stripe_subscription_retrieve.call_count == 0
-    assert stripe_subscription_modify.call_count == 0
-
-
-@pytest.mark.django_db
-def test_update_subscription_permissions(
-    authed_client: Client, user: User, other_user: User, mocker: Any
-) -> None:
-    """
-    By default any member can edit a subscription, but if
-    `limit_billing_access_to_owners` is enabled on an account, only admins a.k.a
-    owners can modify a subscription.
-    """
-    account, membership = create_org_account(user=user, role="member")
-    payload = dict(prorationTimestamp=1650581784, seats=24)
-    res = authed_client.post(f"/v1/t/{account.id}/update_subscription", payload,)
-    assert (
-        res.status_code == 422
-    ), "we get a 422 because the account doesn't have a corresponding Stripe model. This is okay."
-
-    account.limit_billing_access_to_owners = True
-    account.save()
-    res = authed_client.post(f"/v1/t/{account.id}/update_subscription", payload,)
-    assert res.status_code == 403, "we're a member so we shouldn't be allowed"
-
-    membership.role = "admin"
-    membership.save()
-    res = authed_client.post(f"/v1/t/{account.id}/update_subscription", payload,)
-    assert res.status_code == 422, "we're an admin so we should be okay"
-
-
-@pytest.mark.django_db
-def test_cancel_subscription(
-    authed_client: Client, user: User, other_user: User, mocker: Any
-) -> None:
-    """
-    Canceling a subscription should immediately cancel the subscription in Stripe.
-    """
-    patched_stripe_subscription_delete = mocker.patch(
-        "web_api.models.stripe.Subscription.delete"
-    )
-    patched_account_update_bot = mocker.patch("web_api.models.Account.update_bot")
-    account, membership = create_org_account(user=user, role="admin")
-    create_stripe_customer_info(customer_id=account.stripe_customer_id)
-    assert patched_stripe_subscription_delete.call_count == 0
-    assert StripeCustomerInformation.objects.count() == 1
-    assert patched_account_update_bot.call_count == 0
-    res = authed_client.post(f"/v1/t/{account.id}/cancel_subscription")
-    assert res.status_code == 204
-    assert patched_account_update_bot.call_count == 1
-    assert patched_stripe_subscription_delete.call_count == 1
-    assert StripeCustomerInformation.objects.count() == 0
-
-
->>>>>>> 8281bf1b
 @pytest.fixture
 def patch_cancel_subscription(mocker: Any) -> None:
     mocker.patch("web_api.models.stripe.Subscription.delete")
