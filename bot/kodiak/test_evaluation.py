--- conflicted
+++ resolved
@@ -823,7 +823,6 @@
 
 @pytest.mark.asyncio
 async def test_mergeable_blacklist_title_regex() -> None:
-<<<<<<< HEAD
     """
     block merge if title regex matches pull request
     """
@@ -848,58 +847,8 @@
 
 
 @pytest.mark.asyncio
-async def test_mergeable_blacklist_title_match_with_exp_regex(
-    api: MockPrApi,
-    config: V1,
-    config_path: str,
-    config_str: str,
-    pull_request: PullRequest,
-    branch_protection: BranchProtectionRule,
-    review: PRReview,
-    context: StatusContext,
-    check_run: CheckRun,
-    mocker: Any,
-) -> None:
-    """
-=======
-    """
-    block merge if title regex matches pull request
-    """
-    api = create_api()
-    mergeable = create_mergeable()
-    config = create_config()
-    pull_request = create_pull_request()
-
-    pull_request.title = "WIP: add new feature"
-    config.merge.blacklist_title_regex = "^WIP.*"
-
-    await mergeable(api=api, config=config, pull_request=pull_request)
-    assert api.set_status.call_count == 1
-    assert api.dequeue.call_count == 1
-    assert "cannot merge" in api.set_status.calls[0]["msg"]
-    assert "matches blacklist_title_regex" in api.set_status.calls[0]["msg"]
-
-    # verify we haven't tried to update/merge the PR
-    assert api.update_branch.called is False
-    assert api.merge.called is False
-    assert api.queue_for_merge.called is False
-
-
-@pytest.mark.asyncio
-async def test_mergeable_blacklist_title_match_with_exp_regex(
-    api: MockPrApi,
-    config: V1,
-    config_path: str,
-    config_str: str,
-    pull_request: PullRequest,
-    branch_protection: BranchProtectionRule,
-    review: PRReview,
-    context: StatusContext,
-    check_run: CheckRun,
-    mocker: Any,
-) -> None:
-    """
->>>>>>> 94236c23
+async def test_mergeable_blacklist_title_match_with_exp_regex(mocker: Any) -> None:
+    """
     Ensure Kodiak uses a linear time regex engine.
 
     When using an exponential engine this test will timeout.
