--- conflicted
+++ resolved
@@ -382,16 +382,11 @@
         merge_commit_allowed=True,
         rebase_merge_allowed=True,
         squash_merge_allowed=True,
-<<<<<<< HEAD
         delete_branch_on_merge=False,
-=======
->>>>>>> 4f59dbf3
         is_private=False,
     )
 
 
-<<<<<<< HEAD
-=======
 def create_api() -> MockPrApi:
     return MockPrApi()
 
@@ -490,7 +485,6 @@
     return mergeable
 
 
->>>>>>> 4f59dbf3
 async def mergeable(
     api: PRAPI,
     config: Union[V1, pydantic.ValidationError, TomlDecodeError],
