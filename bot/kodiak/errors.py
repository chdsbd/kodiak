from typing import Optional


class RetryForSkippableChecks(Exception):
    pass


class PollForever(Exception):
    pass


class ApiCallException(Exception):
<<<<<<< HEAD
    def __init__(self, method: str, *, description: Optional[str]) -> None:
        self.method = method
        self.description = description
=======
    def __init__(self, method: str) -> None:
        self.method = method


class GitHubApiInternalServerError(Exception):
    pass
>>>>>>> aee222d8
<|MERGE_RESOLUTION|>--- conflicted
+++ resolved
@@ -10,15 +10,10 @@
 
 
 class ApiCallException(Exception):
-<<<<<<< HEAD
     def __init__(self, method: str, *, description: Optional[str]) -> None:
         self.method = method
         self.description = description
-=======
-    def __init__(self, method: str) -> None:
-        self.method = method
 
 
 class GitHubApiInternalServerError(Exception):
-    pass
->>>>>>> aee222d8
+    pass