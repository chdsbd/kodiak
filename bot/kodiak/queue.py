--- conflicted
+++ resolved
@@ -6,11 +6,7 @@
 import typing
 import urllib
 from datetime import timedelta
-<<<<<<< HEAD
-from typing import Iterator, NoReturn
-=======
-from typing import Iterator, Optional
->>>>>>> 68d6ea38
+from typing import Iterator, NoReturn, Optional
 
 import asyncio_redis
 import sentry_sdk
@@ -28,19 +24,13 @@
     PullRequestEvent,
     PullRequestReviewEvent,
     PushEvent,
-<<<<<<< HEAD
     RawIncomingEvent,
-=======
->>>>>>> 68d6ea38
     StatusEvent,
 )
 from kodiak.events.status import Branch
 from kodiak.pull_request import evaluate_pr
 from kodiak.queries import Client
-<<<<<<< HEAD
 from kodiak.redis import get_conn
-=======
->>>>>>> 68d6ea38
 
 logger = structlog.get_logger()
 
