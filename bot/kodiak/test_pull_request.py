--- conflicted
+++ resolved
@@ -270,12 +270,12 @@
     pr_v2 = create_prv2(client=client)
     with pytest.raises(ApiCallException) as e:
         await pr_v2.merge("squash", commit_title="", commit_message="")
-<<<<<<< HEAD
     assert e.value.method == "pull_request/merge"
     assert e.value.status_code == 503
     assert b"Service Unavailable" in e.value.response
-=======
-    assert e.value.method == "merge"
+    assert e.value.method == "pull_request/merge"
+    assert e.value.status_code == 503
+    assert b"Service Unavailable" in e.value.response
 
 
 @pytest.mark.asyncio
@@ -299,7 +299,9 @@
         await pr_v2.update_branch()
     assert client.update_branch.call_count == 1
     assert client.update_branch.calls[0]["pull_number"] == pr_v2.number
-    assert e.value.method == "update branch"
+    assert e.value.method == "pull_request/update_branch"
+    assert e.value.status_code == 503
+    assert b"Service Unavailable" in e.value.response
 
 
 @pytest.mark.asyncio
@@ -323,7 +325,9 @@
         await pr_v2.add_label(label="some-label-to-delete")
     assert client.add_label.call_count == 1
     assert client.add_label.calls[0]["label"] == "some-label-to-delete"
-    assert e.value.method == "add label"
+    assert e.value.method == "pull_request/add_label"
+    assert e.value.status_code == 503
+    assert b"Service Unavailable" in e.value.response
 
 
 @pytest.mark.asyncio
@@ -347,5 +351,6 @@
         await pr_v2.remove_label(label="some-label-to-delete")
     assert client.delete_label.call_count == 1
     assert client.delete_label.calls[0]["label"] == "some-label-to-delete"
-    assert e.value.method == "delete label"
->>>>>>> f54b38d9
+    assert e.value.method == "pull_request/delete_label"
+    assert e.value.status_code == 503
+    assert b"Service Unavailable" in e.value.response