--- conflicted
+++ resolved
@@ -23,11 +23,8 @@
 asyncio-throttle = "^0.1.1"
 inflection = "^0.3.1"
 markdown-html-finder = "^0.2.0"
-<<<<<<< HEAD
+structlog-sentry = "^1.1"
 markupsafe = "^1.1"
-=======
-structlog-sentry = "^1.1"
->>>>>>> 5eceba24
 
 [tool.poetry.dev-dependencies]
 pytest = "^4.4"
