// Helpful site for previewing theme changes:
// https://pikock.github.io/bootstrap-magic/app/index.html#!/editor

// colors copied from the doc site's siteConfig.js
$purple: #47325f;
$indigo: #b2a0bb;

$theme-colors: (
  primary: $purple,
  secondary: $indigo,
);

@import "./node_modules/bootstrap/scss/bootstrap.scss";

html,
body,
#root {
  height: 100%;
}

a {
  text-decoration: underline;
}
a:hover {
  text-decoration: none;
}

<<<<<<< HEAD

=======
>>>>>>> 6b9aa172
.gh-install-btn {
  background-image: linear-gradient(-180deg, #34d058, #28a745 90%);
  background-color: #28a745;
  background-position: -1px -1px;
  background-repeat: repeat-x;
  background-size: 110% 110%;
  color: #fff;
  padding-left: 40px;
  padding-right: 40px;
  padding-bottom: 14px;
  padding-top: 14px;
  cursor: pointer;
  border: 1px solid rgba(27, 31, 35, 0.2);
  border-radius: 0.25rem;
  font-weight: 600;
  font-size: 18px;
  text-decoration: none;
}
.gh-install-btn:hover {
  color: #fff;
  background-color: #269f42;
  background-image: linear-gradient(-180deg, #2fcb53, #269f42 90%);
  background-position: -0.5em;
  border-color: rgba(27, 31, 35, 0.5);
}
.gh-install-btn:active {
  color: #fff;
  background-color: #279f43;
  background-image: none;
  border-color: rgba(27, 31, 35, 0.5);
  box-shadow: inset 0 0.15em 0.3em rgba(27, 31, 35, 0.15);
}

.border-hover:hover {
  @extend .border;
}
.chart-container {
  height: 350px;
}

.sidebar-overflow-ellipsis {
  overflow: hidden;
  max-width: 120px;
  text-overflow: ellipsis;
}

.account-chooser-image:hover {
  border-color: $dark !important;
}
.account-chooser-image {
  border-width: 2px !important;
  border-color: lighten($dark, 25%) !important;
}

.table-sm th {
  border-top: 0;
}

.w-lg-230 {
  width: unset;
}
@include media-breakpoint-up(sm) {
  .w-lg-230 {
    width: 230px;
  }
}

@include media-breakpoint-up(sm) {
  .overflow-sm-auto {
    overflow: auto;
  }
}<|MERGE_RESOLUTION|>--- conflicted
+++ resolved
@@ -25,10 +25,6 @@
   text-decoration: none;
 }
 
-<<<<<<< HEAD
-
-=======
->>>>>>> 6b9aa172
 .gh-install-btn {
   background-image: linear-gradient(-180deg, #34d058, #28a745 90%);
   background-color: #28a745;
