# Changelog

All notable changes to this project will be documented in this file.

The format is based on [Keep a Changelog](https://keepachangelog.com/en/1.0.0/),
and this project adheres to [Semantic Versioning](https://semver.org/spec/v2.0.0.html).

## [Unreleased]

### Fixed
<<<<<<< HEAD
- `merge.message.include_pull_request_url` no longer overrides  `merge.body = "github_default"`. (#622, #631)
=======
- fix merge queues not displaying in dashboard and merging pull request not appearing. (#632, #623, #621)
>>>>>>> 2e2e0c51

## 0.38.0 - 2021-03-18

### Added
- added [`"rebase_fast_forward"` merge method](https://kodiakhq.com/docs/config-reference#mergemethod) to support fast forward rebase merges without rewriting commits. Thanks [@brock8503](https://github.com/brock8503) and [@andrewhampton](https://github.com/andrewhampton) for the contribution! (#625)
- added [documentation for web dashboard](https://kodiakhq.com/docs/dashboard). (#620)

## 0.37.0 - 2021-03-07

### Added
- added a list of active merge queues to the [dashboard](https://app.kodiakhq.com). You can see the pull requests in each active queue. Queues are only displayed if they have pull requests. This information is at the bottom of the Activity page. (#617, #616)

## 0.36.0 - 2021-01-30

### Added
- added `merge.automerge_dependencies` to support auto merging Dependabot pull requests by upgrade type ("major", "minor", "patch"). See the ["Configuring automerge by upgrade type"](https://kodiakhq.com/docs/recipes#configuring-automerge-by-upgrade-type) recipe for more information.

## 0.35.0 - 2020-12-13

### Added
- added `merge.message.cut_body_before` (thanks @scriptnull) and `merge.message.cut_body_after` config options. (#589, #595)
- added better messaging for GitHub API failures. (#594)

### Fixed
- fixed typo in readme (thanks @scriptnull). (#587)
- fixed typo in docs (thanks @yowainwright). (#590)

## 0.34.0 - 2020-11-29

### Added
- add new config option (`merge.priority_merge_label`) to place PR at front of merge queue. (#573, #555)
- add merge queue per target branch (#572, #556)

### Changed
- merge commits are now excluded when calculating pull request coauthors for `merge.message.include_coauthors`. (#581, #576)
- coauthor trailers are now only prefixed with new lines if the commit message is non empty. (#578, #577)

## 0.33.0 - 2020-11-22

### Added
- [@rdmulford](https://github.com/rdmulford) added support for GitHub Enterprise. Thanks! API paths can now be specified via environment variables. See the [self hosting docs](https://kodiakhq.com/docs/self-hosting) for more information. (#566)

### Changed
- `merge.message.body` no longer overrides `merge.message.include_coauthors`. (#561)

## 0.32.0 - 2020-10-31

### Changed
- `update.ignored_usernames` now blocks all pull request updates. `update.autoupdate_label` can be used to override this setting. (#544, #547, #537)

### Fixed
- Handle null pull request review author (#541)

## 0.31.0 - 2020-10-24

### Added
- Added [`update.autoupdate_label`](https://kodiakhq.com/docs/config-reference#updateautoupdate_label) configuration option to support immediate updates of specific PRs. (#529, #536, #538)

## 0.30.0 - 2020-10-10

### Added
- Added support for specifying multiple automerge labels by setting `merge.automerge_label` to an array of strings instead of a string. (#516, #522)
- Added GitHub CodeOwners support. (#509)

### Fixed
- Fixed Draft PR handling to support a breaking change being made to the GitHub GraphQL API on January 1st, 2021. Older versions of Kodiak will not handle Draft PRs correctly after Jan 1, 2021. (#531)

## 0.29.0 - 2020-09-05

### Added
- Added ability to override `merge.method` with a label like `kodiak:merge.method='rebase'`. (#476, #501, #504)
- Added contact emails field to billing page to specify additional contact emails. (#499, #502)

## 0.28.0 - 2020-08-10

### Fixed
- Fixed conflict between `merge.blocking_title_regex` and the trigger test commit logic that prevent `update.always` from working. (#482, #483)

### Changed
- Added distinct "speed" and "efficiency" recipes to docs. (#480)

## 0.27.0 - 2020-07-18

### Changed
- Kodiak now sets a status check on merge ("merge complete 🎉"). Previously the last status check set by Kodiak would be unchanged ("⛴ attempting to merge PR (merging)"). (#469)

## 0.26.0 - 2020-07-09

### Changed
- `merge.method` now defaults to the first valid merge method in the list `"merge"`, `"squash"`, and `"rebase"`. Previously the default was always `"merge"`, even when that method was disabled on a repository. See [the configuration reference](https://kodiakhq.com/docs/config-reference#mergemethod) for more information. (#464, #466)

## 0.25.0 - 2020-06-22

### Added
- add annual subscription billing option. (#439, #451, #452)
- add option in dashboard to limit billing modifications to GitHub Owners. (#453)
- add new options to replace `blacklist_`-style options: `merge.blacklist_title_regex` -> `merge.blocking_title_regex`, `merge.blacklist_labels` -> `merge.blocking_labels`, `update.blacklist_usernames` -> `update.ignored_usernames`. (#444, #454)
- add more examples for using Kodiak with Dependabot to docs. (#448)

### Changed
- better explain `merge.optimistic_updates` option in docs. (#449)

## 0.24.0 - 2020-06-14

### Added
- add `merge.message.coauthors` configuration option to add commit authors as coauthors of a PR. See the [Kodiak docs for more information](https://kodiakhq.com/docs/config-reference#mergemessageinclude_coauthors). (#420, #434)
- add UI to allow editing billing email, company name, and postal address. Company name and postal address will appear on invoices if provided. (#431, #432)

### Changed
- Redesigned UI for subscriptions page to better present trial, subscription, and enterprise plans. (#427, #433)

### Fix
- allow scrolling on margins in Kodiak dashboard

## 0.23.0 - 2020-06-06

### Added
- disable Kodiak for a pull request when we encounter an internal server error from the GitHub API merge endpoint. (#398, #402)

### Changed
- updated self-hosting documentation to include updated list of GitHub Events (#405)
- improved seat usage tracking to assign users to seats. Subscribers will be able to access their seats even if they have an overage. (#410)

### Fixed
- fix URL escaping of branch names and label names in API calls (#408)

## 0.22.0 - 2020-05-15

### Added
- add link to billing history in dashboard. (#365)
- add alert to dashboard for subscription overages and trial expirations. (#373)
- add configuration error when "Restrict Pushes" branch protection setting is misconfigured. Kodiak needs to be added as an exception. (#379)

### Changed
- Kodiak is now free for personal GitHub accounts (#367, #368)
- merge conflict notifications now takes priority over [`merge.blacklist_title_regex`](https://kodiakhq.com/docs/config-reference#mergeblacklist_title_regex). (#371)
- skip branch deletion if GitHub branch deletion is enabled on the repository (#382)
- 

### Fixed
- fix trial/subscription expiration timezone to show correct timezone. Previously it was just saying "UTC". (#363)
- fix start subscription form to default to the current seat usage. Also display warning when user selects fewer seats than current usage. (#367)
- fixed dashboard oauth login flow not handling organization collaborators. (#375)
- fixed logic to queue pull request for reevaluation when UNKNOWN mergeability status check is received. (#380)
- fixed `merge.update_branch_immediately` logic causing merge loop to return unintentionally. (#381)

### Removed
- removed invalid "quickstart" link from navbar (#370)

## 0.21.0 - 2020-05-05

### Added
- add support for `requiresCommitSignatures` with the squash merge method (#275)
- add documentation for billing at http://kodiakhq.com/docs/billing. (#348, #349, #358)

### Fixed
- fix handling of rare status checks. Treat `CANCELLED` as failure like GitHub. Support `STALE` and `SKIPPED` states.
- fix order of account names on dashboard accounts page to be alphabetical.

## 0.20.0 - 2020-04-22

### Added
- add billing support to bot and dashboard. More information can be found at https://kodiakhq.com/docs/billing. (#325, #337, #340, #339, #342)
- add ansible playbook for deploying web services (api, ui, crons, event ingestion) (#331)

### Fixed
- fix missing cache-control headers to disable caching of index.html for dashboard. (#334, #336)

## 0.19.0 - 2020-03-29

### Added
- add `update.blacklist_usernames` to enable Kodiak to skip automatic updates for PRs opened by certain users. This is useful for making Kodiak play nicely with Dependabot. See the [configuration reference](https://kodiakhq.com/docs/config-reference#updateblacklist_usernames) and the [Dependabot recipe](https://kodiakhq.com/docs/recipes#automated-dependency-updates-with-dependabot) for more information. This feature was contributed by Negan1911. (#327)

## 0.18.0 - 2020-03-04

### Added
- add web dashboard accessible at https://app.kodiakhq.com. This website enables viewing Kodiak activity.
- add `merge.message.include_pull_request_author` configuration option to append pull request author information as a coauthor in the merge commit. (#301)

## 0.17.0 - 2020-01-26

### Added
- add `approve.auto_approve_usernames` to enable Kodiak to auto approve PRs. This option enables bots like Dependabot to automatically merge PRs when the GitHub Branch Protection "Required approving reviews" is configured. See https://kodiakhq.com/docs/recipes#automated-dependency-updates-with-dependabot for an example. (#260)

## 0.16.0 - 2020-01-25

### Fixed
- fixed status event handler triggering reevaluations of all PRs in a repository. Now we only trigger updates for PRs directly related to a status event. (#248)
- replaced inaccurate webhook event schemas with simplified versions to curtail parsing errors. Now we only parse the little information we need from each webhook event. This issue was preventing some webhook events from triggering reevaluations of PRs. (#262, #261)

## 0.15.0 - 2020-01-18

### Fixed
- fixed `merge.delete_branch_on_merge` deleting branches that had open PRs against them. This fix eliminates a confusing bug where it would look like Kodiak closed the dependent PR. What happened was Kodiak deleted a branch on which that PR was dependent, so the PR was forced to be closed by GitHub. (#232)
- fixed bug in webhook event handling where we wouldn't trigger evaluation for PRs when their dependent branch updated. We now use the `push` event to trigger evaluation of PRs that depend on the pushed ref. (#244)

## 0.14.0 - 2020-01-12

### Added
- add support for placing `.kodiak.toml` at `.github/.kodiak.toml`. (#227)


### Changed
- updated warnings to allow commit signature branch protection setting when "merge" is configured as Kodiak's merge method. Kodiak is able to create signatures for merge commits, but not for squash and rebase merge methods (GitHub limitation). (#230)


### Fixed
- add handling to support reviews created by bots. A bot is not compatible with user API endpoints, so when a bot review was added Kodiak would fail when evaluating permissions on the bot. (#231)

## 0.13.0 - 2020-01-06

### Added
- add `update.always` and `update.require_automerge_label` configuration options. When `update.always = true`, Kodiak will update a branch immediately, regardless of failing mergeability requirements (e.g. missing/failing checks, title blacklist regex, blacklist labels). When `update.require_automerge_label = false` with `update.always = true`, Kodiak will update a PR even if missing the automerge label defined in `merge.automerge_label`. (#174, #198, #213)

### Deprecated
- discourage use of `merge.update_branch_immediately` configuration option. This setting will not be removed, but its use is discouraged because it can produce unexpected results. The behavior of `update.always` is easier to understand. (#198)

## 0.12.0 - 2020-01-04

### Changed
- refactored core update/merge eligibility logic. This was a large change and should make future features significantly easier to implement and test. (#207)


### Security
- removed potential Regex Denial of Service (ReDoS) vulnerability from `merge.blacklist_title_regex` by using a regex engine ([rure][rure-python]) that guarantees linear time searching. (#211)

[rure-python]: https://github.com/davidblewett/rure-python

## 0.11.0 - 2019-12-20

### Added
- updating of PRs made from forks. The merges API endpoint Kodiak had been using for updating branches didn't work across forks due to GitHub permissions. A [new API endpoint][update-branch-blog] was released in late May 2019 that avoided any permission issue, but wasn't noticed until 2019-12-12 🤦‍♀️. This change should make Kodiak more useful for public projects. (#104, #202)

[update-branch-blog]: https://developer.github.com/changes/2019-05-29-update-branch-api/

## 0.10.0 - 2019-12-04

### Added
- `GITHUB_PRIVATE_KEY_BASE64` environment variable to support configuring GitHub private key via base64. This is a workaround to support Docker's .env files, which do not allow multi-line or quoted values (#191, #192).
- `merge.do_not_merge` configuration option to support updating PRs without merging them (#187).

### Changed
- deprecate `merge.block_on_reviews_requested`, which is fundamentally broken and cannot be fixed (#180, #182).

### Fixed
- fixed travis-ci check compression to support deprecated travis-ci status check format (#166).

## 0.9.0 - 2019-09-07

### Added
- `merge.prioritize_ready_to_merge` configuration option to immediately merge a PR if it's mergeable instead of placing it in the merge queue. This allows PRs to bypass those waiting to update in the queue if they are mergeable. See the README for more details.

## 0.8.0 - 2019-08-11

### Added
- `merge.update_branch_immediately` configuration option to immediately update a PR when the target is updated instead of waiting until just before the PR is merged. See [README.md#config-with-comments-and-all-options-set](https://github.com/chdsbd/kodiak#config-with-comments-and-all-options-set) for a more detailed explanation of this feature and potential drawbacks (#120)

## 0.7.0 - 2019-08-01

### Fixed
- fixed updating PR accidentally removing it from the merge queue (#148)
- fixed possible race condition when `dont_wait_on_status_checks` was configured that could accidentally remove a PR from the merge queue (#149)

## 0.6.0 - 2019-07-28

### Added
- display requested reviewer names in status messages (#130)
- add warning that forks cannot be updated when PR is from fork (#135)
- add nicer error message for unknown block reason. The previous message erroneously indicated there was a problem with Kodiak (#139)
- add configuration to ignore select pending status checks. This is useful to prevent waiting indefinitely for the [WIP GitHub App](http://github.com/marketplace/wip) Check Run to complete (#141)

### Fixed
- ensure user has write permissions when counting their reviews towards mergeability. We previously checked the wrong field for this information. (#134)

## 0.5.0 - 2019-07-26

### Added
- configuration for redis connection pool size (#57)
- `merge.optimistic_updates` configuration to prioritize updates over status checks (#64)
- Internal rate limiting of API calls to Github (#70)
- Improve status check messages when PR is being merged (#72)
- Add queue position information to status messages (#74)
- Display more information in status checks (#77, #112)
    + has blacklist labels reports the blacklist labels
    + invalid merge method displays the configured merge method and the valid merge methods
    + blocking review shows first blocking user
    + missing required review count shows review count and required review count
    + failing required status checks displays the failing status checks
    + waiting on status checks now reports the status checks we are waiting for
- Display status messaging for missing branch protection (#78)
- Add `merge.message.strip_html_comments` configuration option to strip comments from (#80)
    + This is useful for stripping HTML comments created by PR templates when the `markdown` `body_type` is used.
- Add `require_automerge_label` to configure requirement of `automerge_label` for working on PR (#82)
    + This overrides and disables `notify_on_conflict` (#86)
- Add status message warning for unsupported `requiresCommitSignatures` branch protection configuration (#90, #91)
    + This is a limitation of the Github API as Kodiak is not able to created signed commits when merging a PR.
- Add status message reporting of update branch failures (#94)
- Add "Known issues" section to README (#105, #114)
- Add `'empty'` configuration option for `merge.message.body` to truncate PR body on merge (#111)
- Display configuration parsing errors with details page when kodiak cannot parse a configuration file (#116, #125)


### Fixed
- Support PRs in draft state (#68)
- Fix bug where `require_automerge_label` would trigger kodiak to make an infinite loop of comments (#86)
- Fix poor status message templating on update branch failure case (#110)

## 0.4.0 - 2019-06-16

### Added
- Add support for `include_pr_number` configuration. Enabling `include_pr_number` with a non-default merge message option will append the pr number to the commit message, like the Github UI.
- Make merge body style (plain text, markdown, or HTML) configurable via `merge.message.body_type`.
- Add automatic deletion of branches on merge configurable via `merge.delete_branch_on_merge`.
- Add support for running multiple kodiak instances on the same repo via the `app_id` configuration option.
- Add redis-based persistence. Redis >=5 is now required.
- Add `merge.blacklist_title_regex` configuration to block merging PRs that match configured regex.
- Display kodiak status information in Github CheckRun.
- Add docs for testing kodiak locally.
- Add automerge label removal and PR comment when a merge conflict occurs. This is configurable via `merge.notify_on_conflict`.

### Changed
- move `block_on_reviews_requested` to `merge.block_on_reviews_requested`.
- replace `merge.whitelist` array with singular `merge.automerge_label`.
- rename `merge.blacklist` to `merge.blacklist_labels`.

## 0.3.0 - 2019-05-24

### Added
- Add support for configuring merge messages. Current options are default Github style or using pull request title and body.

### Fixed
- Fix handling of `CHANGE_REQUESTED` reviews. We weren't nullifying `CHANGE_REQUESTED` reviews after the user placed another review.

## 0.2.1 - 2019-05-23

### Fixed
- Fix incorrect calls to sentry client. `send_message` => `capture_message`
- Fix missing handling for Github CheckRuns.

## 0.2.0 - 2019-05-22

### Added
- Add `block_on_reviews_requested` configuration to block merging if there are unanswered review requests.

### Changed
- Update mergeability evaluation to trigger branch update after all other mergeability tests are verified.

## 0.1.0 - 2019-05-22

### Added

- Basic MVP<|MERGE_RESOLUTION|>--- conflicted
+++ resolved
@@ -8,11 +8,8 @@
 ## [Unreleased]
 
 ### Fixed
-<<<<<<< HEAD
+- fix merge queues not displaying in dashboard and merging pull request not appearing. (#632, #623, #621)
 - `merge.message.include_pull_request_url` no longer overrides  `merge.body = "github_default"`. (#622, #631)
-=======
-- fix merge queues not displaying in dashboard and merging pull request not appearing. (#632, #623, #621)
->>>>>>> 2e2e0c51
 
 ## 0.38.0 - 2021-03-18
 
