<p align=center><img src="https://github.com/chdsbd/kodiak/raw/master/assets/logo.png" alt="" width="200" height="200"></p>

# kodiak [![CircleCI](https://circleci.com/gh/chdsbd/kodiak.svg?style=svg&circle-token=4879604a0cca6fa815c4d22936350f5bdf455905)](https://circleci.com/gh/chdsbd/kodiak)

A bot to automatically merge GitHub PRs

[![install](https://3c7446e0-cd7f-4e98-a123-1875fcbf3182.s3.amazonaws.com/button-small.svg?v=123)](https://github.com/apps/kodiakhq/installations/new)

## Why?

Enabling the "require branches be up to date" feature on GitHub repositories is
great because, when coupled with CI, _master will always be green_.

However, as the number of collaborators on a GitHub repo increases, a
repetitive behavior emerges where contributors are updating their branches
manually hoping to merge their branch before others.

Kodiak fixes this wasteful behavior by _automatically updating
and merging branches_. Contributors simply mark their
PR with a (configurable) label to indicate the PR is ready to merge and Kodiak
will do the rest; handling branch updates and merging using the _minimal
number of branch updates_ to land the code on master.

This means that contributors don't have to worry about keeping their PRs up
to date with the latest on master or even pressing the merge button. Kodiak
does this for them! 🎉

### Minimal updates

Kodiak _efficiently updates pull requests_ by only updating a PR when it's ready to merge. This
_prevents spurious CI jobs_ from being created as they would if all PRs were
updated when their targets were updated.

## How does it work?

1.  Kodiak receives a webhook event from GitHub and adds it to a per-installation queue for processing
2.  Kodiak processes these webhook events and extracts the associated pull
    requests for further processing

3.  Pull request mergeability is evaluated using PR data

    - kodiak configurations are checked
    - pull request merge states are evaluated
    - branch protection rules are checked
    - the branch is updated if necessary

4.  If the PR is mergeable it's queued in a per-repo merge queue

5.  A task works serially over the merge queue to update a PR and merge it

6.  The pull request is merged 🎉

## Known issues

- Kodiak intentionally requires branch protection to be enabled to function,
  Kodiak won't merge PRs if branch protection is disabled.
- Due to a limitation with the GitHub API, Kodiak doesn't support [requiring
  signed commits](https://help.github.com/en/articles/about-required-commit-signing).
  ([kodiak#89](https://github.com/chdsbd/kodiak/issues/89))
- Due to permission limitations for GitHub Apps, Kodiak doesn't support updating forks of branches. ([kodiak#104](https://github.com/chdsbd/kodiak/issues/104))
- GitHub CODEOWNERS are not supported. Kodiak will prematurely update PRs that still require a review from a Code Owner. However, Kodiak will be able to merge the PR once all checks pass. ([kodiak#87](https://github.com/chdsbd/kodiak/issues/87))

## Setup

1.  Install the GitHub app

    [![install](https://3c7446e0-cd7f-4e98-a123-1875fcbf3182.s3.amazonaws.com/button-small.svg?v=123)](https://github.com/apps/kodiakhq/installations/new)

2.  Create a `.kodiak.toml` file in the root of your repository with the following contents:

    Here are a few examples to pick from and modify.

    ### minimal config

    ```toml
    # .kodiak.toml
    # Minimal config. version is the only required field.
    version = 1
    ```

    ### opinionated config

    ```toml
    # .kodiak.toml
    version = 1

    [merge]
    method = "squash"
    delete_branch_on_merge = true
    dont_wait_on_status_checks = ["WIP"] # handle github.com/apps/wip

    [merge.message]
    title = "pull_request_title"
    body = "pull_request_body"
    include_pr_number = true
    body_type = "markdown"
    strip_html_comments = true # remove html comments to auto remove PR templates
    ```

    ### config with comments and all options set

<<<<<<< HEAD
   [merge]
   automerge_label = "automerge" # default: "automerge"
   blacklist_title_regex = "^WIP.*" # default: "^WIP.*"
   blacklist_labels = [] # default: []
   method = "squash" # default: "merge", options: "merge", "squash", "rebase"
   delete_branch_on_merge = true # default: false
   block_on_reviews_requested = false # default: false
   notify_on_conflict = true # default: true
   optimistic_updates = true # default: true
   dont_wait_on_status_checks = [] # default: [], options: list of check names (e.g. ["ci/circleci: lint_api"])
=======
    ```toml
    # .kodiak.toml
    # version is the only required setting in a kodiak config.
    # it must be set to 1
    version = 1
>>>>>>> a3f52037

    [merge]
    # label to use to enable Kodiak to merge a PR
    automerge_label = "automerge" # default: "automerge"

    # require that the automerge label be set for Kodiak to merge a PR. if you
    # disable this Kodiak will immediately attempt to merge every PR you create
    require_automerge_label = true

    # if this title regex matches, Kodiak will not merge the PR. this is useful
    # to prevent merging work in progress PRs
    blacklist_title_regex = "" # default: "^WIP.*", options: "" (disables regex), a regex string (e.g. ".*DONT\s*MERGE.*")

    # if these labels are set Kodiak will not merge the PR
    blacklist_labels = [] # default: [], options: list of label names (e.g. ["wip"])

    # choose a merge method. If the configured merge method is disabled for a
    # repository, Kodiak will report an error in a status message.
    method = "merge" # default: "merge", options: "merge", "squash", "rebase"

    # once a PR is merged into master, delete the branch
    delete_branch_on_merge = false # default: false

    # if you request review from a user, don't merge until that user provides a
    # review, even if the PR is passing all checks
    block_on_reviews_requested = false # default: false

    # if there is a merge conflict, make a comment on the PR and remove the
    # automerge label. this is disabled when require_automerge_label is enabled
    notify_on_conflict = true # default: true

    # if there are running status checks on a PR when it's up for merge, don't
    # wait for those to finish before updating the branch
    optimistic_updates = false # default: true

    # use this for status checks that run indefinitely, like deploy jobs or the
    # WIP GitHub App
    dont_wait_on_status_checks = [] # default: [], options: list of check names (e.g. ["ci/circleci: lint_api"])


    [merge.message]
    # by default, github uses the first commit title for the PR of a merge.
    # "pull_request_title" uses the PR title.
    title = "github_default" # default: "github_default", options: "github_default", "pull_request_title"

    # by default, GithHub combines the titles a PR's commits to create the body
    # text of a merge. "pull_request_body" uses the content of the PR to generate
    # the body content while "empty" simple gives an empty string.
    body = "github_default" # default: "github_default", options: "github_default", "pull_request_body", "empty"

    # GitHub adds the PR number to the title of merges created through the UI.
    # This setting replicates that feature.
    include_pr_number = true # default: true

    # markdown is the normal format for GitHub merges
    body_type = "markdown" # default: "markdown", options: "plain_text", "markdown", "html"

    # useful for stripping HTML comments created by PR templates when the `markdown` `body_type` is used.
    strip_html_comments = false # default: false
    ```

    See [`kodiak/test/fixtures/config`](kodiak/test/fixtures/config) for more examples and [`kodiak/config.py`](kodiak/config.py) for the Python models.

3.  Configure branch protection

    Branch protection must configured on your target branch (typically master) for Kodiak to enable itself. See the excellent GitHub docs for a quick guide to enabling branch protection: https://help.github.com/en/articles/configuring-protected-branches

4.  Create an automerge label

    The default label is "automerge" and is configured via the `merge.automerge_label` config.
    If you have disabled `merge.require_automerge_label`, you can skip this step.

5.  Start auto merging PRs with Kodiak! 🎉

    Label your PRs with your automerge label and let Kodiak do the rest!

    If you have any questions please [open a ticket](https://github.com/chdsbd/kodiak/issues/new/choose).

## Prior Art

| Name                                                                                      | Works With Branch Protection | Auto Merging | Auto Update Branches | Update Branches Efficiently | Open Source | Practice [Dogfooding](https://en.wikipedia.org/wiki/Eating_your_own_dog_food) | Language   |
| ----------------------------------------------------------------------------------------- | ---------------------------- | ------------ | -------------------- | --------------------------- | ----------- | ----------------------------------------------------------------------------- | ---------- |
| <!-- 2019-04-18 --> [Kodiak](https://github.com/chdsbd/kodiak)                            | ✅                           | ✅           | ✅                   | ✅                          | ✅          | ✅                                                                            | Python     |
| <!-- 2013-02-01 --> [Bors](https://github.com/graydon/bors)                               | ❌                           | ✅           | ✅                   | ✅                          | ✅          | ❌                                                                            | Python     |
| <!-- 2014-12-18 --> [Homu](https://github.com/barosl/homu)                                | ❌                           | ✅           | ✅                   | ✅                          | ✅          | ❌                                                                            | Python     |
| <!-- 2016-08-06 --> [Gullintanni](https://github.com/gullintanni/gullintanni)             | ❌                           | ✅           | ✅                   | ✅                          | ✅          | ❌                                                                            | Elixir     |
| <!-- 2016-10-27 --> [Popuko](https://github.com/voyagegroup/popuko)                       | ❌                           | ✅           | ✅                   | ✅                          | ✅          | ✅                                                                            | Go         |
| <!-- 2016-12-13 --> [Bors-ng](https://bors.tech)                                          | ❌                           | ✅           | ✅                   | ✅                          | ✅          | ✅                                                                            | Elixir     |
| <!-- 2017-01-18 --> [Marge-bot](https://github.com/smarkets/marge-bot)                    | ❌                           | ✅           | ✅                   | ✅                          | ✅          | ❌                                                                            | Python     |
| <!-- 2017-09-17 --> [Bulldozer](https://github.com/palantir/bulldozer)                    | ✅                           | ✅           | ✅                   | ❌                          | ✅          | ❌                                                                            | Go         |
| <!-- 2018-04-18 --> [Mergify](https://github.com/Mergifyio/mergify-engine)                | ❌                           | ✅           | ✅                   | ❌                          | ✅          | ✅                                                                            | Python     |
| <!-- 2018-07-05 --> [Autorebase](https://github.com/tibdex/autorebase)                    | ✅                           | ✅           | ✅                   | ❌                          | ✅          | ✅                                                                            | TypeScript |
| <!-- 2018-09-21 --> [Auto Merge](https://github.com/SvanBoxel/auto-merge)                 | ❌                           | ✅           | ❌                   | ❌                          | ✅          | ❌                                                                            | JavaScript |
| <!-- 2018-10-21 --> [Merge when green](https://github.com/phstc/probot-merge-when-green)  | ❌                           | ✅           | ❌                   | ❌                          | ✅          | ✅                                                                            | JavaScript |
| <!-- Unknown    --> [Always Be Closing](https://github.com/marketplace/always-be-closing) | 🤷‍                          | ✅           | ✅                   | 🤷‍                         | ❌          | 🤷‍                                                                           | 🤷‍        |
| <!-- Unknown    --> [Auto Merge](https://github.com/marketplace/auto-merge)               | 🤷‍                          | ✅           | 🤷‍                  | 🤷‍                         | ❌          | 🤷‍                                                                           | 🤷‍        |

### explanations

#### Works With GitHub Integration:

- doesn't require changing CI
- follows commit statuses & GitHub checks
- works with PRs — some services create separate test branches for merging
  that circumvent the simpler GitHub PR workflow

#### Auto Merging:

- automatically merges PR once up to date with master and all required statuses and checks pass

#### Auto Update Branches:

- ensures branches are automatically updated to the latest version of master

#### Update Branches Efficiently:

- an improvement upon [Auto Update Branches](#auto-update-branches) where branches are only updated when necessary, as opposed to updating all branches any time their target branch (usually master) updates

## Permissions

Kodiak needs read/write access to PRs as well as your repository to update and merge PRs. This means that Kodiak
can see **all** the code in your repository. Below is a table of all the required permissions and the reasons they are necessary.

| name                      | level      | reason                                                  |
| ------------------------- | ---------- | ------------------------------------------------------- |
| repository administration | read-only  | branch protection info                                  |
| checks                    | read/write | PR mergeability and status report                       |
| repository contents       | read/write | update PRs, read configuration                          |
| issues                    | read/write | support [closing issues using keywords][issue-keywords] |
| pull requests             | read/write | PR mergeability, merge PR                               |
| commit statuses           | read-only  | PR mergeability                                         |

[issue-keywords]: https://help.github.com/en/articles/closing-issues-using-keywords

## Self-hosting setup on Heroku

If you don't want to use the [GitHub App](https://github.com/apps/kodiakhq/installations/new) you can run Kodiak on your own infrastructure. These instructions describe setting up Kodiak on Heroku using a Docker container, but you should be able to adapt this for other container platforms.

1.  Create a new GitHub app via https://github.com/settings/apps/new with the permissions described in the [Permissions](#permissions) sections of this document and with the event subscriptions specified below

    More information on creating a GitHub app can be found at: https://developer.github.com/apps/building-github-apps/creating-a-github-app/

    The necessary event subscriptions are:

    | event name                  |
    | --------------------------- |
    | check run                   |
    | pull request                |
    | pull request review         |
    | pull request review comment |

    - For the homepage URL any link should work.
    - A GitHub App secret is required for Kodiak to run.
    - Download your private key for later and copy your GitHub app ID and secret key for later.
    - Use your Heroku app hostname for the webhook URL with `/api/github/hook` appended. Something like `https://my-kodiak-app.herokuapp.com/api/github/hook`.

2.  Setup container on Heroku

    Kodiak depends on Redis v5 for persistence.

    ```shell
    # a unique name for the heroku app
    export APP_NAME='kodiak-prod'

    # create app with container stack
    heroku apps:create $APP_NAME
    heroku stack:set container -a $APP_NAME

    # login to registry
    heroku container:login

    # download latest release from docker hub and tag for push to heroku
    docker pull cdignam/kodiak
    docker tag cdignam/kodiak registry.heroku.com/$APP_NAME/web

    # push tagged image to Heroku
    docker push registry.heroku.com/$APP_NAME/web

    # create gihub app at https://developer.github.com/apps/building-github-apps/creating-a-github-app/
    # The APP_ID and PRIVATE_KEY are needed to run the app. You must also set a SECRET_KEY to pass to the app.

    # configure app environment (this can also be done through the Heroku web ui)
    heroku config:set -a $APP_NAME GITHUB_APP_ID='<GH_APP_ID>' SECRET_KEY='<GH_APP_SECRET>' GITHUB_PRIVATE_KEY="-----BEGIN RSA PRIVATE KEY-----\nsome/private/key\nbits\n-----END RSA PRIVATE KEY-----\n"

    # Redis v5 is required and provided by RedisCloud
    heroku addons:create -a $APP_NAME rediscloud:30 --wait

    # release app
    heroku container:release web -a $APP_NAME
    ```

## Development

```shell
# install dependencies
poetry install

# start dev server
poetry run uvicorn kodiak.main:app --reload

# type check and lint
s/lint

# format code
s/fmt

# test code
s/test
```

### Testing on a Live Repo

Due to the nature of a GitHub bot, testing relies largely on mocks.
For testing to see if a given feature will work it is recommended to create a
GitHub App and a testing GitHub repo.

#### Create a GitHub App via <https://github.com/settings/apps/new>

1.  Configure the app as described in the [heroku setup instructions](#self-hosting-setup-on-heroku) above.
2.  Setup the webhook URL

    You probably want to use something like [`ngrok`](https://ngrok.com) for
    this. If you do use `ngrok`, you may also want to signup for an account
    via the [`ngrok` website](https://ngrok.com) so that your `ngrok` url
    for the webhook doesn't expire.

    With `ngrok` installed, we can run it with the Kodiak's dev port.

    ```
    ngrok http 8000
    ```

    Now we can copy the **Forwarding** url into the GitHub app form.
    Don't forget to append the path: `/api/github/hook` and sure to copy the
    `https`.

    Then hit create.

3.  Now install the GitHub App

    Use the **Install** option in the sidebar for the GitHub App.

    You will want to create a testing GitHub repo with a Kodiak config file
    with the `app_id` option set to your GitHub app's id.

    You will also need to setup branch protection in `settings > branches`.
    Make sure the **Branch name pattern** matches `master`. Then check
    **Require status checks to pass before merging** and the sub-option
    **Require branches to be up to date before merging**.

    This allows for the production version of Kodiak to be setup on all repos,
    while allowing the testing version to run on the configured repo. If the
    production version of Kodiak finds a non-matching app_id, it will ignore
    the repository, leaving your local version to handle it.

4.  Setup secrets

    After creating we need to add a **Webhook secret**. The field is labeled **(optional)** but it is necessary for Kodiak to work.

    You can fill it in with a UUID -- be sure to hold onto it, we'll need it
    later.

    Now you need to generate a private key via the generate private key button under the **Private keys** section.

    Move the secret key to directory where you are running Kodiak.

#### Run the dev server

Note: you need to replace the `$SHARE_SECRET`, `$GH_PRIVATE_KEY_PATH` and `$GITHUB_APP_ID` with your own values.

The GitHub App ID can be found in the **About** sections of your GitHub App.

```
SECRET_KEY=$SHARED_SECRET GITHUB_PRIVATE_KEY_PATH=$GH_PRIVATE_KEY_PATH GITHUB_APP_ID=$GITHUB_APP_ID poetry run uvicorn kodiak.main:app
```

You can create a test PR via the following shell function.

Note: you need to have [`hub`](https://github.com/github/hub) installed.

```sh
create_mock_pr() {
  git pull &&
  uuidgen >> "$(uuidgen).txt" &&
  git checkout -b $(uuidgen) &&
  git add . &&
  git commit -am $(uuidgen) &&
  git push --set-upstream origin $(git symbolic-ref --short HEAD) &&
  hub pull-request -l automerge -m "$(uuidgen)" &&
  git checkout master
}
```

### Releasing a new version

```bash
GIT_SHA='62fcc1870b609f43b95de41b8be41a2858eb56bd'
APP_NAME='kodiak-prod'
docker pull cdignam/kodiak:$GIT_SHA
docker tag cdignam/kodiak:$GIT_SHA registry.heroku.com/$APP_NAME/web
docker push registry.heroku.com/$APP_NAME/web
heroku container:release -a $APP_NAME web
```<|MERGE_RESOLUTION|>--- conflicted
+++ resolved
@@ -99,24 +99,11 @@
 
     ### config with comments and all options set
 
-<<<<<<< HEAD
-   [merge]
-   automerge_label = "automerge" # default: "automerge"
-   blacklist_title_regex = "^WIP.*" # default: "^WIP.*"
-   blacklist_labels = [] # default: []
-   method = "squash" # default: "merge", options: "merge", "squash", "rebase"
-   delete_branch_on_merge = true # default: false
-   block_on_reviews_requested = false # default: false
-   notify_on_conflict = true # default: true
-   optimistic_updates = true # default: true
-   dont_wait_on_status_checks = [] # default: [], options: list of check names (e.g. ["ci/circleci: lint_api"])
-=======
     ```toml
     # .kodiak.toml
     # version is the only required setting in a kodiak config.
     # it must be set to 1
     version = 1
->>>>>>> a3f52037
 
     [merge]
     # label to use to enable Kodiak to merge a PR
